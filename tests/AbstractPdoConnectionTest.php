--- conflicted
+++ resolved
@@ -26,13 +26,9 @@
 
         $this->assertNotSame($db, $db2);
         $this->assertNull($db2->getTransaction());
-<<<<<<< HEAD
         $this->assertNull($db2->getPDO());
         $db->close();
         $db2->close();
-=======
-        $this->assertNull($db2->getPdo());
->>>>>>> ae4858b9
     }
 
     public function testGetDriver(): void
