--- conflicted
+++ resolved
@@ -16,10 +16,6 @@
 use Yiisoft\Db\Tests\AbstractSchemaTest;
 use Yiisoft\Db\Tests\Support\Assert;
 use Yiisoft\Db\Tests\Support\DbHelper;
-<<<<<<< HEAD
-=======
-use Yiisoft\Db\Tests\Support\Stub\Column;
->>>>>>> 88e3c723
 use Yiisoft\Db\Tests\Support\Stub\Schema;
 use Yiisoft\Db\Tests\Support\Stub\TableSchema;
 use Yiisoft\Db\Tests\Support\TestTrait;
@@ -61,36 +57,6 @@
     }
 
     /**
-<<<<<<< HEAD
-     * @throws ReflectionException
-     */
-    public function testGetColumnPhpType(): void
-    {
-        $db = $this->getConnection();
-
-        $schema = $db->getSchema();
-
-        $this->assertSame(
-            'integer',
-            Assert::invokeMethod($schema, 'getColumnPhpType', ['bigint']),
-        );
-        $this->assertSame(
-            'boolean',
-            Assert::invokeMethod($schema, 'getColumnPhpType', ['boolean']),
-        );
-        $this->assertSame(
-            'integer',
-            Assert::invokeMethod($schema, 'getColumnPhpType', ['integer']),
-        );
-        $this->assertSame(
-            'string',
-            Assert::invokeMethod($schema, 'getColumnPhpType', ['string']),
-        );
-    }
-
-    /**
-=======
->>>>>>> 88e3c723
      * @throws NotSupportedException
      */
     public function testGetSchemaChecks(): void
