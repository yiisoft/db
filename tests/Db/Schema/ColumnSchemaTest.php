<?php

declare(strict_types=1);

namespace Yiisoft\Db\Tests\Db\Schema;

use ArrayIterator;
use PHPUnit\Framework\TestCase;
use Yiisoft\Db\Constraint\ForeignKeyConstraint;
use Yiisoft\Db\Exception\NotSupportedException;
use Yiisoft\Db\Expression\ArrayExpression;
use Yiisoft\Db\Expression\Expression;
use Yiisoft\Db\Expression\StructuredExpression;
use Yiisoft\Db\Schema\Column\ArrayColumnSchema;
use Yiisoft\Db\Schema\Column\ColumnBuilder;
use Yiisoft\Db\Schema\Column\ColumnSchemaInterface;
use Yiisoft\Db\Schema\Column\IntegerColumnSchema;
use Yiisoft\Db\Schema\Column\StringColumnSchema;
use Yiisoft\Db\Schema\Column\StructuredColumnSchema;
<<<<<<< HEAD
use Yiisoft\Db\Schema\Column\StructuredColumnSchemaInterface;
=======
>>>>>>> 42e1168a
use Yiisoft\Db\Tests\Support\Stub\ColumnSchema;

/**
 * @group db
 *
 * @psalm-suppress PropertyNotSetInConstructor
 */
final class ColumnSchemaTest extends TestCase
{
    public function testAllowNull(): void
    {
        $column = new ColumnSchema();

        $this->assertTrue($column->isAllowNull());
        $this->assertSame($column, $column->allowNull());
        $this->assertTrue($column->isAllowNull());

        $column->allowNull(false);

        $this->assertFalse($column->isAllowNull());

        $column->allowNull(true);

        $this->assertTrue($column->isAllowNull());
    }

    public function testAutoIncrement(): void
    {
        $column = new ColumnSchema();

        $this->assertFalse($column->isAutoIncrement());
        $this->assertSame($column, $column->autoIncrement());
        $this->assertTrue($column->isAutoIncrement());

        $column->autoIncrement(false);

        $this->assertFalse($column->isAutoIncrement());

        $column->autoIncrement(true);

        $this->assertTrue($column->isAutoIncrement());
    }

    public function testCheck(): void
    {
        $column = new ColumnSchema();

        $this->assertNull($column->getCheck());
        $this->assertSame($column, $column->check('age > 0'));
        $this->assertSame('age > 0', $column->getCheck());

        $column->check(null);

        $this->assertNull($column->getCheck());
    }

    public function testComment(): void
    {
        $column = new ColumnSchema();

        $this->assertNull($column->getComment());
        $this->assertSame($column, $column->comment('test'));
        $this->assertSame('test', $column->getComment());

        $column->comment(null);

        $this->assertNull($column->getComment());
    }

    public function testComputed(): void
    {
        $column = new ColumnSchema();

        $this->assertFalse($column->isComputed());
        $this->assertSame($column, $column->computed());
        $this->assertTrue($column->isComputed());

        $column->computed(false);

        $this->assertFalse($column->isComputed());

        $column->computed(true);

        $this->assertTrue($column->isComputed());
    }

    public function testDbType(): void
    {
        $column = new ColumnSchema();

        $this->assertNull($column->getDbType());
        $this->assertSame($column, $column->dbType('test'));
        $this->assertSame('test', $column->getDbType());

        $column->dbType(null);

        $this->assertNull($column->getDbType());
    }

    public function testDefaultValue(): void
    {
        $column = new ColumnSchema();

        $this->assertNull($column->getDefaultValue());
        $this->assertSame($column, $column->defaultValue('test'));
        $this->assertSame('test', $column->getDefaultValue());

        $column->defaultValue(null);

        $this->assertNull($column->getDefaultValue());
    }

    public function testEnumValues(): void
    {
        $column = new ColumnSchema();

        $this->assertNull($column->getEnumValues());
        $this->assertSame($column, $column->enumValues(['positive', 'negative']));
        $this->assertSame(['positive', 'negative'], $column->getEnumValues());

        $column->enumValues([]);

        $this->assertSame([], $column->getEnumValues());
    }

    public function testExtra(): void
    {
        $column = new ColumnSchema();

        $this->assertNull($column->getExtra());
        $this->assertSame($column, $column->extra('test'));
        $this->assertSame('test', $column->getExtra());

        $column->extra('');

        $this->assertSame('', $column->getExtra());
    }

    /** @dataProvider \Yiisoft\Db\Tests\Provider\ColumnSchemaProvider::load */
    public function testLoad(string $parameter, mixed $value, string $method, mixed $expected): void
    {
        $column = new ColumnSchema();

        $column->load([$parameter => $value]);

        $this->assertSame($expected, $column->$method());
    }

    public function testName(): void
    {
        $column = new ColumnSchema();

        $this->assertNull($column->getName());
        $this->assertSame($column, $column->name('test'));
        $this->assertSame('test', $column->getName());

        $column->name('');

        $this->assertSame('', $column->getName());
    }

    public function testNotNull(): void
    {
        $column = new ColumnSchema();

        $this->assertFalse($column->isNotNull());
        $this->assertSame($column, $column->notNull());
        $this->assertTrue($column->isNotNull());

        $column->notNull(false);

        $this->assertFalse($column->isNotNull());

        $column->notNull(true);

        $this->assertTrue($column->isNotNull());
    }

    public function testPrecision(): void
    {
        $column = new ColumnSchema();

        $this->assertNull($column->getPrecision());
        $this->assertSame($column, $column->precision(10));
        $this->assertSame(10, $column->getPrecision());

        $column->precision(0);

        $this->assertSame(0, $column->getPrecision());
    }

    public function testPrimaryKey(): void
    {
        $column = new ColumnSchema();

        $this->assertFalse($column->isPrimaryKey());
        $this->assertSame($column, $column->primaryKey());
        $this->assertTrue($column->isPrimaryKey());

        $column->primaryKey(false);

        $this->assertFalse($column->isPrimaryKey());

        $column->primaryKey(true);

        $this->assertTrue($column->isPrimaryKey());
    }

    public function testReference(): void
    {
        $column = new ColumnSchema();
        $fk = new ForeignKeyConstraint();

        $this->assertNull($column->getReference());
        $this->assertSame($column, $column->reference($fk));
        $this->assertSame($fk, $column->getReference());

        $column->reference(null);

        $this->assertNull($column->getReference());
    }

    public function testScale(): void
    {
        $column = new ColumnSchema();

        $this->assertNull($column->getScale());
        $this->assertSame($column, $column->scale(10));
        $this->assertSame(10, $column->getScale());

        $column->scale(0);

        $this->assertSame(0, $column->getScale());
    }

    public function testSize(): void
    {
        $column = new ColumnSchema();

        $this->assertNull($column->getSize());
        $this->assertSame($column, $column->size(10));
        $this->assertSame(10, $column->getSize());

        $column->size(0);

        $this->assertSame(0, $column->getSize());
    }

    public function testType(): void
    {
        $column = new ColumnSchema();

        $this->assertSame('', $column->getType());
        $this->assertSame($column, $column->type('test'));
        $this->assertSame('test', $column->getType());

        $column->type('');

        $this->assertSame('', $column->getType());
    }

    public function testUnique(): void
    {
        $column = new ColumnSchema();

        $this->assertFalse($column->isUnique());
        $this->assertSame($column, $column->unique());
        $this->assertTrue($column->isUnique());

        $column->unique(false);

        $this->assertFalse($column->isUnique());

        $column->unique(true);

        $this->assertTrue($column->isUnique());
    }

    public function testUnsigned(): void
    {
        $column = new ColumnSchema();

        $this->assertFalse($column->isUnsigned());
        $this->assertSame($column, $column->unsigned());
        $this->assertTrue($column->isUnsigned());

        $column->unsigned(false);

        $this->assertFalse($column->isUnsigned());

        $column->unsigned(true);

        $this->assertTrue($column->isUnsigned());
    }

    public function testArrayColumnGetColumn(): void
    {
        $arrayCol = new ArrayColumnSchema();
        $intCol = new IntegerColumnSchema();

        $this->assertInstanceOf(StringColumnSchema::class, $arrayCol->getColumn());
        $this->assertSame($arrayCol, $arrayCol->column($intCol));
        $this->assertSame($intCol, $arrayCol->getColumn());

        $arrayCol->column(null);

        $this->assertInstanceOf(StringColumnSchema::class, $arrayCol->getColumn());
    }

    public function testArrayColumnGetDimension(): void
    {
        $arrayCol = new ArrayColumnSchema();

        $this->assertSame(1, $arrayCol->getDimension());

        $arrayCol->dimension(2);
        $this->assertSame(2, $arrayCol->getDimension());
    }

    /** @dataProvider \Yiisoft\Db\Tests\Provider\ColumnSchemaProvider::dbTypecastArrayColumns */
    public function testArrayColumnDbTypecast(ColumnSchemaInterface $column, array $values): void
    {
        $arrayCol = ColumnBuilder::array($column);

        foreach ($values as [$dimension, $expected, $value]) {
            $arrayCol->dimension($dimension);
            $dbValue = $arrayCol->dbTypecast($value);

            $this->assertInstanceOf(ArrayExpression::class, $dbValue);
            $this->assertSame($dimension, $dbValue->getDimension());

            $this->assertEquals($expected, $dbValue->getValue());
        }
    }

    public function testArrayColumnDbTypecastSimple()
    {
        $arrayCol = new ArrayColumnSchema();

        $this->assertNull($arrayCol->dbTypecast(null));
        $this->assertEquals(new ArrayExpression([]), $arrayCol->dbTypecast(''));
<<<<<<< HEAD
=======
        $this->assertEquals(new ArrayExpression([1, 2, 3]), $arrayCol->dbTypecast(new ArrayIterator([1, 2, 3])));
>>>>>>> 42e1168a
        $this->assertSame($expression = new Expression('expression'), $arrayCol->dbTypecast($expression));
    }

    public function testArrayColumnPhpTypecast()
    {
        $arrayCol = new ArrayColumnSchema();

        $this->assertNull($arrayCol->phpTypecast(null));
        $this->assertNull($arrayCol->phpTypecast(1));
        $this->assertSame([], $arrayCol->phpTypecast([]));
        $this->assertSame(['1', '2', '3'], $arrayCol->phpTypecast(['1', '2', '3']));

        $this->expectException(NotSupportedException::class);
        $this->expectExceptionMessage(
            'Yiisoft\Db\Schema\Column\ArrayColumnSchema::getParser() is not supported. Use concrete DBMS implementation.'
        );

        $arrayCol->phpTypecast('{1,2,3}');
    }

    public function testStructuredColumnGetColumns(): void
    {
        $structuredCol = new StructuredColumnSchema();
        $columns = [
            'value' => ColumnBuilder::money(),
            'currency_code' => ColumnBuilder::char(3),
        ];

        $this->assertSame([], $structuredCol->getColumns());
        $this->assertSame($structuredCol, $structuredCol->columns($columns));
        $this->assertSame($columns, $structuredCol->getColumns());
    }

    public function testStructuredColumnDbTypecast(): void
    {
        $structuredCol = new StructuredColumnSchema();
        $expression = new Expression('expression');
        $structuredExpression = new StructuredExpression(['value' => 1, 'currency_code' => 'USD']);

        $this->assertNull($structuredCol->dbTypecast(null));
        $this->assertSame($expression, $structuredCol->dbTypecast($expression));
        $this->assertSame($structuredExpression, $structuredCol->dbTypecast($structuredExpression));
        $this->assertEquals($structuredExpression, $structuredCol->dbTypecast(['value' => 1, 'currency_code' => 'USD']));
    }

    public function testStructuredColumnPhpTypecast(): void
    {
        $structuredCol = new StructuredColumnSchema();
        $columns = [
            'int' => ColumnBuilder::integer(),
            'bool' => ColumnBuilder::boolean(),
        ];

        $this->assertNull($structuredCol->phpTypecast(null));
        $this->assertNull($structuredCol->phpTypecast(1));
        $this->assertSame(
            ['int' => '1', 'bool' => '1'],
            $structuredCol->phpTypecast(['int' => '1', 'bool' => '1'])
        );

        $structuredCol->columns($columns);
        $this->assertSame(
            ['int' => 1, 'bool' => true],
            $structuredCol->phpTypecast(['int' => '1', 'bool' => '1'])
        );

        $this->expectException(NotSupportedException::class);
        $this->expectExceptionMessage(
            'Yiisoft\Db\Schema\Column\StructuredColumnSchema::getParser() is not supported. Use concrete DBMS implementation.'
        );

        $structuredCol->phpTypecast('(1,true)');
    }
}<|MERGE_RESOLUTION|>--- conflicted
+++ resolved
@@ -17,10 +17,6 @@
 use Yiisoft\Db\Schema\Column\IntegerColumnSchema;
 use Yiisoft\Db\Schema\Column\StringColumnSchema;
 use Yiisoft\Db\Schema\Column\StructuredColumnSchema;
-<<<<<<< HEAD
-use Yiisoft\Db\Schema\Column\StructuredColumnSchemaInterface;
-=======
->>>>>>> 42e1168a
 use Yiisoft\Db\Tests\Support\Stub\ColumnSchema;
 
 /**
@@ -311,7 +307,7 @@
 
         $this->assertFalse($column->isUnsigned());
 
-        $column->unsigned(true);
+        $column->unsigned();
 
         $this->assertTrue($column->isUnsigned());
     }
@@ -362,10 +358,7 @@
 
         $this->assertNull($arrayCol->dbTypecast(null));
         $this->assertEquals(new ArrayExpression([]), $arrayCol->dbTypecast(''));
-<<<<<<< HEAD
-=======
         $this->assertEquals(new ArrayExpression([1, 2, 3]), $arrayCol->dbTypecast(new ArrayIterator([1, 2, 3])));
->>>>>>> 42e1168a
         $this->assertSame($expression = new Expression('expression'), $arrayCol->dbTypecast($expression));
     }
 
