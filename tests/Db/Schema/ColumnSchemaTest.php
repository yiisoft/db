<?php

declare(strict_types=1);

namespace Yiisoft\Db\Tests\Db\Schema;

use PHPUnit\Framework\TestCase;
use Yiisoft\Db\Schema\Column\BooleanColumn;
use Yiisoft\Db\Schema\Column\DoubleColumn;
use Yiisoft\Db\Schema\Column\IntegerColumn;
use Yiisoft\Db\Schema\Column\StringColumn;
use Yiisoft\Db\Schema\SchemaInterface;
<<<<<<< HEAD
use Yiisoft\Db\Tests\Support\Stub\Column;
=======
>>>>>>> 88e3c723

/**
 * @group db
 *
 * @psalm-suppress PropertyNotSetInConstructor
 */
final class ColumnSchemaTest extends TestCase
{
    public function testAllowNull(): void
    {
<<<<<<< HEAD
        $column = new Column('new');
=======
        $column = new StringColumn();
>>>>>>> 88e3c723

        $this->assertNull($column->isAllowNull());

        $column->allowNull();

        $this->assertTrue($column->isAllowNull());

        $column->allowNull(false);

        $this->assertFalse($column->isAllowNull());
    }

    public function testAutoIncrement(): void
    {
<<<<<<< HEAD
        $column = new Column('new');
=======
        $column = new StringColumn();
>>>>>>> 88e3c723

        $this->assertFalse($column->isAutoIncrement());

        $column->autoIncrement();

        $this->assertTrue($column->isAutoIncrement());

        $column->autoIncrement(false);

        $this->assertFalse($column->isAutoIncrement());
    }

    public function testComment(): void
    {
<<<<<<< HEAD
        $column = new Column('new');
=======
        $column = new StringColumn();
>>>>>>> 88e3c723

        $this->assertNull($column->getComment());

        $column->comment('test');

        $this->assertSame('test', $column->getComment());

        $column->comment(null);

        $this->assertNull($column->getComment());
    }

    public function testComputed(): void
    {
<<<<<<< HEAD
        $column = new Column('new');
=======
        $column = new StringColumn();
>>>>>>> 88e3c723

        $this->assertFalse($column->isComputed());

        $column->computed();

        $this->assertTrue($column->isComputed());

        $column->computed(false);

        $this->assertFalse($column->isComputed());
    }

    public function testDbType(): void
    {
<<<<<<< HEAD
        $column = new Column('new');
=======
        $column = new StringColumn();
>>>>>>> 88e3c723

        $this->assertNull($column->getDbType());

        $column->dbType('test');

        $this->assertSame('test', $column->getDbType());

        $column->dbType(null);

        $this->assertNull($column->getDbType());
    }

    public function testDbTypecast(): void
    {
<<<<<<< HEAD
        $column = new Column('new');
=======
        $column = new StringColumn();
>>>>>>> 88e3c723

        $this->assertSame('', $column->dbTypecast(''));
    }

    public function testDefaultValue(): void
    {
<<<<<<< HEAD
        $column = new Column('new');
=======
        $column = new StringColumn();
>>>>>>> 88e3c723

        $this->assertNull($column->getDefaultValue());

        $column->defaultValue('test');

        $this->assertSame('test', $column->getDefaultValue());

        $column->defaultValue(null);

        $this->assertNull($column->getDefaultValue());
    }

    public function testEnumValues(): void
    {
<<<<<<< HEAD
        $column = new Column('new');
=======
        $column = new StringColumn();
>>>>>>> 88e3c723

        $this->assertSame([], $column->getValues());

        $column->values(['positive', 'negative']);

        $this->assertSame(['positive', 'negative'], $column->getValues());

        $column->values([]);

        $this->assertSame([], $column->getValues());
    }

    public function testExtra(): void
    {
<<<<<<< HEAD
        $column = new Column('new');
=======
        $column = new StringColumn();
>>>>>>> 88e3c723

        $this->assertNull($column->getExtra());

        $column->extra('test');

        $this->assertSame('test', $column->getExtra());

        $column->extra('');

        $this->assertSame('', $column->getExtra());
    }

<<<<<<< HEAD
    /**
     * @link https://github.com/yiisoft/db/issues/718
     */
    public function testTypecastIssue718(): void
    {
        $column = new Column('new');

        $param = [1, 2];
        $result = $column->dbTypecast($param);
        $this->assertSame([1, 2], $result);
    }

    public function testName(): void
    {
        $column = new Column('test');

        $this->assertSame('test', $column->getName());
    }

    public function testPhpType(): void
    {
        $column = new Column('new');
=======
    public function testPhpType(): void
    {
        $column = new IntegerColumn();
>>>>>>> 88e3c723

        $this->assertSame(SchemaInterface::PHP_TYPE_INTEGER, $column->getPhpType());

        $column->phpType(SchemaInterface::PHP_TYPE_STRING);

        $this->assertSame(SchemaInterface::PHP_TYPE_STRING, $column->getPhpType());

        $column->phpType(null);

        $this->assertNull($column->getPhpType());
    }

    public function testPhpTypecast(): void
    {
<<<<<<< HEAD
        $column = new StringColumn('new');
=======
        $column = new StringColumn();
>>>>>>> 88e3c723

        $this->assertSame('test', $column->phpTypecast('test'));
    }

    public function testPhpTypecastWithBoolean(): void
    {
<<<<<<< HEAD
        $column = new BooleanColumn('new');
=======
        $column = new BooleanColumn();
>>>>>>> 88e3c723

        $this->assertTrue($column->phpTypecast(1));
    }

    public function testPhpTypecastWithDouble(): void
    {
<<<<<<< HEAD
        $column = new DoubleColumn('new');
=======
        $column = new DoubleColumn();
>>>>>>> 88e3c723

        $this->assertSame(1.2, $column->phpTypecast('1.2'));
    }

    public function testPhpTypecastWithInteger(): void
    {
<<<<<<< HEAD
        $column = new IntegerColumn('new');
=======
        $column = new IntegerColumn();
>>>>>>> 88e3c723

        $this->assertSame(1, $column->phpTypecast('1'));
    }

    public function testPhpTypecastWithStringBooleanValue(): void
    {
        self::markTestSkipped('Wrong test: database does not return bool value for string type');

<<<<<<< HEAD
        $column = new StringColumn('new');
=======
        $column = new StringColumn();
>>>>>>> 88e3c723

        $this->assertSame('1', $column->phpTypecast(true));
    }

    public function testPhpTypecastWithStringFloatValue(): void
    {
        self::markTestSkipped('Wrong test: database does not return double value for string type');

<<<<<<< HEAD
        $column = new StringColumn('new');
=======
        $column = new StringColumn();
>>>>>>> 88e3c723

        $this->assertSame('1.1', $column->phpTypecast(1.1));
    }

    public function testPhpTypecastWithStringIntegerValue(): void
    {
        self::markTestSkipped('Wrong test: database does not return int value for string type');

<<<<<<< HEAD
        $column = new StringColumn('new');
=======
        $column = new StringColumn();
>>>>>>> 88e3c723

        $this->assertSame('1', $column->phpTypecast(1));
    }

    public function testPhpTypecastWithStringNullValue(): void
    {
<<<<<<< HEAD
        $column = new StringColumn('new');
=======
        $column = new StringColumn();
>>>>>>> 88e3c723

        $this->assertNull($column->phpTypecast(null));
    }

    public function testPhpTypecastWithStringResourceValue(): void
    {
<<<<<<< HEAD
        $column = new StringColumn('new');
=======
        $column = new StringColumn();
>>>>>>> 88e3c723

        $this->assertIsResource($column->phpTypecast(fopen('php://memory', 'rb')));
    }

<<<<<<< HEAD
    public function testPrecision(): void
    {
        $column = new Column('new');

        $this->assertNull($column->getPrecision());

        $column->precision(10);

        $this->assertSame(10, $column->getPrecision());

        $column->precision(0);

        $this->assertSame(0, $column->getPrecision());
    }

    public function testPrimaryKey(): void
    {
        $column = new Column('new');
=======
    public function testPrimaryKey(): void
    {
        $column = new StringColumn();
>>>>>>> 88e3c723

        $this->assertFalse($column->primaryKey());

        $column->primaryKey();

        $this->assertTrue($column->primaryKey());

        $column->primaryKey(false);

        $this->assertFalse($column->primaryKey());
    }

    public function testScale(): void
    {
<<<<<<< HEAD
        $column = new Column('new');
=======
        $column = new StringColumn();
>>>>>>> 88e3c723

        $this->assertNull($column->getScale());

        $column->scale(10);

        $this->assertSame(10, $column->getScale());

        $column->scale(0);

        $this->assertSame(0, $column->getScale());
    }

    public function testSize(): void
    {
<<<<<<< HEAD
        $column = new Column('new');
=======
        $column = new StringColumn();
>>>>>>> 88e3c723

        $this->assertNull($column->getSize());

        $column->size(10);

        $this->assertSame(10, $column->getSize());

        $column->size(0);

        $this->assertSame(0, $column->getSize());
    }

    public function testType(): void
    {
<<<<<<< HEAD
        $column = new Column('new');
=======
        $column = new StringColumn();
>>>>>>> 88e3c723

        $this->assertSame(SchemaInterface::PHP_TYPE_STRING, $column->getType());

        $column->type('test');

        $this->assertSame('test', $column->getType());

        $column->type('');

        $this->assertSame('', $column->getType());
    }

    public function testUnsigned(): void
    {
<<<<<<< HEAD
        $column = new Column('new');
=======
        $column = new StringColumn();
>>>>>>> 88e3c723

        $this->assertFalse($column->isUnsigned());

        $column->unsigned();

        $this->assertTrue($column->isUnsigned());

        $column->unsigned(false);

        $this->assertFalse($column->isUnsigned());
    }
}<|MERGE_RESOLUTION|>--- conflicted
+++ resolved
@@ -10,10 +10,6 @@
 use Yiisoft\Db\Schema\Column\IntegerColumn;
 use Yiisoft\Db\Schema\Column\StringColumn;
 use Yiisoft\Db\Schema\SchemaInterface;
-<<<<<<< HEAD
-use Yiisoft\Db\Tests\Support\Stub\Column;
-=======
->>>>>>> 88e3c723
 
 /**
  * @group db
@@ -24,11 +20,7 @@
 {
     public function testAllowNull(): void
     {
-<<<<<<< HEAD
-        $column = new Column('new');
-=======
-        $column = new StringColumn();
->>>>>>> 88e3c723
+        $column = new StringColumn();
 
         $this->assertNull($column->isAllowNull());
 
@@ -43,11 +35,7 @@
 
     public function testAutoIncrement(): void
     {
-<<<<<<< HEAD
-        $column = new Column('new');
-=======
-        $column = new StringColumn();
->>>>>>> 88e3c723
+        $column = new StringColumn();
 
         $this->assertFalse($column->isAutoIncrement());
 
@@ -62,11 +50,7 @@
 
     public function testComment(): void
     {
-<<<<<<< HEAD
-        $column = new Column('new');
-=======
-        $column = new StringColumn();
->>>>>>> 88e3c723
+        $column = new StringColumn();
 
         $this->assertNull($column->getComment());
 
@@ -81,11 +65,7 @@
 
     public function testComputed(): void
     {
-<<<<<<< HEAD
-        $column = new Column('new');
-=======
-        $column = new StringColumn();
->>>>>>> 88e3c723
+        $column = new StringColumn();
 
         $this->assertFalse($column->isComputed());
 
@@ -100,11 +80,7 @@
 
     public function testDbType(): void
     {
-<<<<<<< HEAD
-        $column = new Column('new');
-=======
-        $column = new StringColumn();
->>>>>>> 88e3c723
+        $column = new StringColumn();
 
         $this->assertNull($column->getDbType());
 
@@ -119,22 +95,14 @@
 
     public function testDbTypecast(): void
     {
-<<<<<<< HEAD
-        $column = new Column('new');
-=======
-        $column = new StringColumn();
->>>>>>> 88e3c723
+        $column = new StringColumn();
 
         $this->assertSame('', $column->dbTypecast(''));
     }
 
     public function testDefaultValue(): void
     {
-<<<<<<< HEAD
-        $column = new Column('new');
-=======
-        $column = new StringColumn();
->>>>>>> 88e3c723
+        $column = new StringColumn();
 
         $this->assertNull($column->getDefaultValue());
 
@@ -149,11 +117,7 @@
 
     public function testEnumValues(): void
     {
-<<<<<<< HEAD
-        $column = new Column('new');
-=======
-        $column = new StringColumn();
->>>>>>> 88e3c723
+        $column = new StringColumn();
 
         $this->assertSame([], $column->getValues());
 
@@ -168,11 +132,7 @@
 
     public function testExtra(): void
     {
-<<<<<<< HEAD
-        $column = new Column('new');
-=======
-        $column = new StringColumn();
->>>>>>> 88e3c723
+        $column = new StringColumn();
 
         $this->assertNull($column->getExtra());
 
@@ -185,34 +145,9 @@
         $this->assertSame('', $column->getExtra());
     }
 
-<<<<<<< HEAD
-    /**
-     * @link https://github.com/yiisoft/db/issues/718
-     */
-    public function testTypecastIssue718(): void
-    {
-        $column = new Column('new');
-
-        $param = [1, 2];
-        $result = $column->dbTypecast($param);
-        $this->assertSame([1, 2], $result);
-    }
-
-    public function testName(): void
-    {
-        $column = new Column('test');
-
-        $this->assertSame('test', $column->getName());
-    }
-
     public function testPhpType(): void
     {
-        $column = new Column('new');
-=======
-    public function testPhpType(): void
-    {
         $column = new IntegerColumn();
->>>>>>> 88e3c723
 
         $this->assertSame(SchemaInterface::PHP_TYPE_INTEGER, $column->getPhpType());
 
@@ -227,44 +162,28 @@
 
     public function testPhpTypecast(): void
     {
-<<<<<<< HEAD
-        $column = new StringColumn('new');
-=======
-        $column = new StringColumn();
->>>>>>> 88e3c723
+        $column = new StringColumn();
 
         $this->assertSame('test', $column->phpTypecast('test'));
     }
 
     public function testPhpTypecastWithBoolean(): void
     {
-<<<<<<< HEAD
-        $column = new BooleanColumn('new');
-=======
         $column = new BooleanColumn();
->>>>>>> 88e3c723
 
         $this->assertTrue($column->phpTypecast(1));
     }
 
     public function testPhpTypecastWithDouble(): void
     {
-<<<<<<< HEAD
-        $column = new DoubleColumn('new');
-=======
         $column = new DoubleColumn();
->>>>>>> 88e3c723
 
         $this->assertSame(1.2, $column->phpTypecast('1.2'));
     }
 
     public function testPhpTypecastWithInteger(): void
     {
-<<<<<<< HEAD
-        $column = new IntegerColumn('new');
-=======
         $column = new IntegerColumn();
->>>>>>> 88e3c723
 
         $this->assertSame(1, $column->phpTypecast('1'));
     }
@@ -273,11 +192,7 @@
     {
         self::markTestSkipped('Wrong test: database does not return bool value for string type');
 
-<<<<<<< HEAD
-        $column = new StringColumn('new');
-=======
-        $column = new StringColumn();
->>>>>>> 88e3c723
+        $column = new StringColumn();
 
         $this->assertSame('1', $column->phpTypecast(true));
     }
@@ -286,11 +201,7 @@
     {
         self::markTestSkipped('Wrong test: database does not return double value for string type');
 
-<<<<<<< HEAD
-        $column = new StringColumn('new');
-=======
-        $column = new StringColumn();
->>>>>>> 88e3c723
+        $column = new StringColumn();
 
         $this->assertSame('1.1', $column->phpTypecast(1.1));
     }
@@ -299,80 +210,43 @@
     {
         self::markTestSkipped('Wrong test: database does not return int value for string type');
 
-<<<<<<< HEAD
-        $column = new StringColumn('new');
-=======
-        $column = new StringColumn();
->>>>>>> 88e3c723
+        $column = new StringColumn();
 
         $this->assertSame('1', $column->phpTypecast(1));
     }
 
     public function testPhpTypecastWithStringNullValue(): void
     {
-<<<<<<< HEAD
-        $column = new StringColumn('new');
-=======
-        $column = new StringColumn();
->>>>>>> 88e3c723
+        $column = new StringColumn();
 
         $this->assertNull($column->phpTypecast(null));
     }
 
     public function testPhpTypecastWithStringResourceValue(): void
     {
-<<<<<<< HEAD
-        $column = new StringColumn('new');
-=======
-        $column = new StringColumn();
->>>>>>> 88e3c723
+        $column = new StringColumn();
 
         $this->assertIsResource($column->phpTypecast(fopen('php://memory', 'rb')));
     }
 
-<<<<<<< HEAD
-    public function testPrecision(): void
-    {
-        $column = new Column('new');
-
-        $this->assertNull($column->getPrecision());
-
-        $column->precision(10);
-
-        $this->assertSame(10, $column->getPrecision());
-
-        $column->precision(0);
-
-        $this->assertSame(0, $column->getPrecision());
-    }
-
     public function testPrimaryKey(): void
     {
-        $column = new Column('new');
-=======
-    public function testPrimaryKey(): void
-    {
-        $column = new StringColumn();
->>>>>>> 88e3c723
-
-        $this->assertFalse($column->primaryKey());
+        $column = new StringColumn();
+
+        $this->assertFalse($column->isPrimaryKey());
 
         $column->primaryKey();
 
-        $this->assertTrue($column->primaryKey());
+        $this->assertTrue($column->isPrimaryKey());
 
         $column->primaryKey(false);
 
-        $this->assertFalse($column->primaryKey());
+        $this->assertFalse($column->isPrimaryKey());
     }
 
     public function testScale(): void
     {
-<<<<<<< HEAD
-        $column = new Column('new');
-=======
-        $column = new StringColumn();
->>>>>>> 88e3c723
+        $column = new StringColumn();
 
         $this->assertNull($column->getScale());
 
@@ -387,11 +261,7 @@
 
     public function testSize(): void
     {
-<<<<<<< HEAD
-        $column = new Column('new');
-=======
-        $column = new StringColumn();
->>>>>>> 88e3c723
+        $column = new StringColumn();
 
         $this->assertNull($column->getSize());
 
@@ -406,11 +276,7 @@
 
     public function testType(): void
     {
-<<<<<<< HEAD
-        $column = new Column('new');
-=======
-        $column = new StringColumn();
->>>>>>> 88e3c723
+        $column = new StringColumn();
 
         $this->assertSame(SchemaInterface::PHP_TYPE_STRING, $column->getType());
 
@@ -425,11 +291,7 @@
 
     public function testUnsigned(): void
     {
-<<<<<<< HEAD
-        $column = new Column('new');
-=======
-        $column = new StringColumn();
->>>>>>> 88e3c723
+        $column = new StringColumn();
 
         $this->assertFalse($column->isUnsigned());
 
