--- conflicted
+++ resolved
@@ -6,11 +6,7 @@
 
 use PHPUnit\Framework\TestCase;
 use Yiisoft\Db\Exception\NotSupportedException;
-<<<<<<< HEAD
-use Yiisoft\Db\Tests\Support\Stub\Column;
-=======
 use Yiisoft\Db\Schema\Column\StringColumn;
->>>>>>> 88e3c723
 use Yiisoft\Db\Tests\Support\Stub\TableSchema;
 use Yiisoft\Db\Tests\Support\TestTrait;
 
@@ -53,11 +49,7 @@
     public function testGetColumn(): void
     {
         // Defined column schema.
-<<<<<<< HEAD
-        $columnSchema = new Column('id');
-=======
         $columnSchema = new StringColumn();
->>>>>>> 88e3c723
 
         // Create table schema.
         $tableSchema = new TableSchema();
@@ -72,11 +64,7 @@
     public function testGetColumns(): void
     {
         // Defined column schema.
-<<<<<<< HEAD
-        $columnSchema = new Column('id');
-=======
         $columnSchema = new StringColumn();
->>>>>>> 88e3c723
 
         // Create table schema.
         $tableSchema = new TableSchema();
@@ -91,11 +79,7 @@
     public function testGetColumnName(): void
     {
         // Defined column schema.
-<<<<<<< HEAD
-        $columnSchema = new Column('id');
-=======
         $columnSchema = new StringColumn();
->>>>>>> 88e3c723
 
         // Create table schema.
         $tableSchema = new TableSchema();
