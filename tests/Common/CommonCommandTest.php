--- conflicted
+++ resolved
@@ -507,13 +507,7 @@
         $command->prepare(false);
         $command->execute();
 
-<<<<<<< HEAD
         $this->assertEquals($insertedRow, $db->createQuery()->from($table)->count());
-
-        $db->close();
-=======
-        $this->assertEquals($insertedRow, (new Query($db))->from($table)->count());
->>>>>>> 7b7c33e9
     }
 
     /**
@@ -603,7 +597,8 @@
 
         $this->assertSame(1, $command->execute());
 
-        $result = $db->select(['email', 'name', 'address'])
+        $result = $db
+            ->select(['email', 'name', 'address'])
             ->from('{{customer}}')
             ->where(['=', '{{email}}', 't1@example.com'])
             ->one();
@@ -1409,7 +1404,8 @@
             '{{customer}}',
             ['email' => 't1@example.com', 'name' => 'test', 'address' => 'test address'],
         )->execute();
-        $query = $db->select(['{{customer}}.{{email}} as name', '{{name}} as email', '{{address}}'])
+        $query = $db
+            ->select(['{{customer}}.{{email}} as name', '{{name}} as email', '{{address}}'])
             ->from('{{customer}}')
             ->where(['and', ['<>', 'name', 'foo'], ['status' => [0, 1, 2, 3]]]);
         $command->insert('{{customer}}', $query)->execute();
@@ -1455,7 +1451,8 @@
                 'address' => 'test address',
             ],
         )->execute();
-        $query = $db->select(['email' => '{{customer}}.{{email}}', 'address' => 'name', 'name' => 'address'])
+        $query = $db
+            ->select(['email' => '{{customer}}.{{email}}', 'address' => 'name', 'name' => 'address'])
             ->from('{{customer}}')
             ->where(['and', ['<>', 'name', 'foo'], ['status' => [0, 1, 2, 3]]]);
         $command->insert('{{customer}}', $query)->execute();
@@ -1992,7 +1989,8 @@
 
         $this->assertSame($expectedCount, $count);
 
-        $values = $db->createQuery()
+        $values = $db
+            ->createQuery()
             ->from($table)
             ->where($conditions, $params)
             ->limit(1)
@@ -2101,34 +2099,7 @@
 
         $command->prepare();
 
-<<<<<<< HEAD
-    protected function performAndCompareUpsertResult(PdoConnectionInterface $db, array $data): void
-    {
-        $params = [];
-
-        foreach ($data['params'] as $param) {
-            if (is_callable($param)) {
-                $params[] = $param($db);
-            } else {
-                $params[] = $param;
-            }
-        }
-
-        $expected = $data['expected'] ?? $params[1];
-
-        $command = $db->createCommand();
-
-        ($command->upsert(...))(...$params);
-
-        $command->execute();
-
-        $actual = $db->select(['email', 'address' => new Expression($this->upsertTestCharCast), 'status'])
-            ->from('{{T_upsert}}')
-            ->one();
-        $this->assertEquals($expected, $actual, $this->upsertTestCharCast);
-=======
-        $db->close();
->>>>>>> 7b7c33e9
+        $db->close();
     }
 
     public function testDecimalValue(): void
@@ -2242,7 +2213,8 @@
         $this->assertEquals($expectedValues, $returnedValues);
 
         if (!empty($returnColumns)) {
-            $selectedValues = $db->select(array_keys($expectedValues))
+            $selectedValues = $db
+                ->select(array_keys($expectedValues))
                 ->from($table)
                 ->where($selectCondition)
                 ->one();
@@ -2413,7 +2385,8 @@
             'uuid_pk' => $uuidValue,
         ])->execute();
 
-        $uuid = $db->select(['[[uuid_pk]]'])
+        $uuid = $db
+            ->select(['[[uuid_pk]]'])
             ->from($tableName)
             ->where(['int_col' => 1])
             ->scalar();
