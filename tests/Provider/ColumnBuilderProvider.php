--- conflicted
+++ resolved
@@ -46,13 +46,8 @@
             'smallPrimaryKey(false)' => ['smallPrimaryKey', [false], IntegerColumnSchema::class, ColumnType::SMALLINT, ['isPrimaryKey' => true, 'isAutoIncrement' => false]],
             'bigPrimaryKey()' => ['bigPrimaryKey', [], IntegerColumnSchema::class, ColumnType::BIGINT, ['isPrimaryKey' => true, 'isAutoIncrement' => true]],
             'bigPrimaryKey(false)' => ['bigPrimaryKey', [false], IntegerColumnSchema::class, ColumnType::BIGINT, ['isPrimaryKey' => true, 'isAutoIncrement' => false]],
-<<<<<<< HEAD
-            'uuidPrimaryKey()' => ['uuidPrimaryKey', [], StringColumnSchema::class, ColumnType::UUID, ['isPrimaryKey' => true, 'isAutoIncrement' => true]],
-            'uuidPrimaryKey(false)' => ['uuidPrimaryKey', [false], StringColumnSchema::class, ColumnType::UUID, ['isPrimaryKey' => true, 'isAutoIncrement' => false]],
-=======
             'uuidPrimaryKey()' => ['uuidPrimaryKey', [], StringColumnSchema::class, ColumnType::UUID, ['isPrimaryKey' => true, 'isAutoIncrement' => false]],
             'uuidPrimaryKey(true)' => ['uuidPrimaryKey', [true], StringColumnSchema::class, ColumnType::UUID, ['isPrimaryKey' => true, 'isAutoIncrement' => true]],
->>>>>>> 42e1168a
             'boolean()' => ['boolean', [], BooleanColumnSchema::class, ColumnType::BOOLEAN],
             'bit()' => ['bit', [], BitColumnSchema::class, ColumnType::BIT],
             'bit(1)' => ['bit', [1], BitColumnSchema::class, ColumnType::BIT, ['getSize' => 1]],
