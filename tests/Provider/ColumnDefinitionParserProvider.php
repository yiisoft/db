--- conflicted
+++ resolved
@@ -28,13 +28,6 @@
             ['int DEFAULT (1 + 2)', ['type' => 'int', 'defaultValueRaw' => '(1 + 2)']],
             ["int COMMENT '''Quoted'' comment'", ['type' => 'int', 'comment' => "'Quoted' comment"]],
             ['int CHECK (value > (1 + 5))', ['type' => 'int', 'check' => 'value > (1 + 5)']],
-<<<<<<< HEAD
-            ["enum('a','b','c')", ['type' => 'enum', 'values' => ['a', 'b', 'c']]],
-            ["enum('a','b','c') NOT NULL", ['type' => 'enum', 'values' => ['a', 'b', 'c'], 'notNull' => true]],
-            [
-                "enum('hello''world''', 'the ''[feature'']')",
-                ['type' => 'enum', 'values' => ["hello'world'", "the '[feature']"]],
-=======
             [
                 "enum('a','b','c')",
                 ['type' => 'enum', 'enumValues' => ['a', 'b', 'c']],
@@ -58,7 +51,6 @@
             'enum-with-parentheses-and-escaped-quotes' => [
                 "enum('''hey (one)', 'the (t''wo)', 'the (three) ''to') NOT NULL",
                 ['type' => 'enum', 'enumValues' => ['\'hey (one)', 'the (t\'wo)', 'the (three) \'to'], 'notNull' => true],
->>>>>>> b78617d1
             ],
             ['int[]', ['type' => 'int', 'dimension' => 1]],
             ['string(126)[][]', ['type' => 'string', 'size' => 126, 'dimension' => 2]],
