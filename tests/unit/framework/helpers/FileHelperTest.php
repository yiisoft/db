--- conflicted
+++ resolved
@@ -254,19 +254,14 @@
 	public function testFindFilesExclude()
 	{
 		$basePath = $this->testFilePath . DIRECTORY_SEPARATOR;
-		$dirs = ['', 'one', 'one'.DIRECTORY_SEPARATOR.'two', 'three'];
+		$dirs = ['', 'one', 'one' . DIRECTORY_SEPARATOR . 'two', 'three'];
 		$files = array_fill_keys(array_map(function($n){return "a.$n";}, range(1,8)), 'file contents');
 
 		$tree = $files;
 		$root = $files;
 		$flat = [];
-<<<<<<< HEAD
-		foreach($dirs as $dir) {
-			foreach($files as $fileName=>$contents) {
-=======
 		foreach ($dirs as $dir) {
 			foreach ($files as $fileName => $contents) {
->>>>>>> 6ba60881
 				$flat[] = rtrim($basePath.$dir,DIRECTORY_SEPARATOR).DIRECTORY_SEPARATOR.$fileName;
 			}
 			if ($dir === '') continue;
