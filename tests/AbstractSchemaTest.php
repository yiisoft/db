<?php

declare(strict_types=1);

namespace Yiisoft\Db\Tests;

use PHPUnit\Framework\TestCase;
use Yiisoft\Db\Command\DataType;
use Yiisoft\Db\Tests\Support\Assert;
<<<<<<< HEAD
use Yiisoft\Db\Tests\Support\Stub\Column;
=======
>>>>>>> 88e3c723
use Yiisoft\Db\Tests\Support\TestTrait;

use function fclose;
use function fopen;
use function print_r;

abstract class AbstractSchemaTest extends TestCase
{
    use TestTrait;

<<<<<<< HEAD
    public function testCreateColumnSchemaBuilder(): void
    {
        $columnSchemaBuilder = $this->getConnection()->getSchema()->createColumn('string');

        $this->assertInstanceOf(ColumnInterface::class, $columnSchemaBuilder);
        $this->assertSame('string', $columnSchemaBuilder->getType());
    }

    public function testColumnSchemaDbTypecastWithEmptyCharType(): void
    {
        $columnSchema = new Column('new');
        $columnSchema->type(SchemaInterface::TYPE_CHAR);

        $this->assertSame('', $columnSchema->dbTypecast(''));
    }

=======
>>>>>>> 88e3c723
    public function testGetDefaultSchema(): void
    {
        $db = $this->getConnection();

        $schema = $db->getSchema();

        $this->assertNull($schema->getDefaultSchema());
    }

    public function testGetDataType(): void
    {
        $values = [
            [null, DataType::NULL],
            ['', DataType::STRING],
            ['hello', DataType::STRING],
            [0, DataType::INTEGER],
            [1, DataType::INTEGER],
            [1337, DataType::INTEGER],
            [true, DataType::BOOLEAN],
            [false, DataType::BOOLEAN],
            [$fp = fopen(__FILE__, 'rb'), DataType::LOB],
        ];

        $db = $this->getConnection();

        $schema = $db->getSchema();

        foreach ($values as $value) {
            $this->assertSame(
                $value[1],
                $schema->getDataType($value[0]),
                'type for value ' . print_r($value[0], true) . ' does not match.',
            );
        }

        fclose($fp);
    }

    public function testRefresh(): void
    {
        $db = $this->getConnection();

        $schema = $db->getSchema();
        $schema->refresh();

        $this->assertSame([], Assert::getInaccessibleProperty($schema, 'tableMetadata'));
        $this->assertSame([], Assert::getInaccessibleProperty($schema, 'tableNames'));
    }
}<|MERGE_RESOLUTION|>--- conflicted
+++ resolved
@@ -7,10 +7,6 @@
 use PHPUnit\Framework\TestCase;
 use Yiisoft\Db\Command\DataType;
 use Yiisoft\Db\Tests\Support\Assert;
-<<<<<<< HEAD
-use Yiisoft\Db\Tests\Support\Stub\Column;
-=======
->>>>>>> 88e3c723
 use Yiisoft\Db\Tests\Support\TestTrait;
 
 use function fclose;
@@ -21,25 +17,6 @@
 {
     use TestTrait;
 
-<<<<<<< HEAD
-    public function testCreateColumnSchemaBuilder(): void
-    {
-        $columnSchemaBuilder = $this->getConnection()->getSchema()->createColumn('string');
-
-        $this->assertInstanceOf(ColumnInterface::class, $columnSchemaBuilder);
-        $this->assertSame('string', $columnSchemaBuilder->getType());
-    }
-
-    public function testColumnSchemaDbTypecastWithEmptyCharType(): void
-    {
-        $columnSchema = new Column('new');
-        $columnSchema->type(SchemaInterface::TYPE_CHAR);
-
-        $this->assertSame('', $columnSchema->dbTypecast(''));
-    }
-
-=======
->>>>>>> 88e3c723
     public function testGetDefaultSchema(): void
     {
         $db = $this->getConnection();
