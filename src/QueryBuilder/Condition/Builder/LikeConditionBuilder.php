<?php

declare(strict_types=1);

namespace Yiisoft\Db\QueryBuilder\Condition\Builder;

use Yiisoft\Db\Command\Param;
use Yiisoft\Db\Constant\DataType;
use Yiisoft\Db\Exception\Exception;
use Yiisoft\Db\Exception\InvalidArgumentException;
use Yiisoft\Db\Exception\InvalidConfigException;
use Yiisoft\Db\Exception\NotSupportedException;
use Yiisoft\Db\Expression\ExpressionBuilderInterface;
use Yiisoft\Db\Expression\ExpressionInterface;
use Yiisoft\Db\QueryBuilder\Condition\Interface\LikeConditionInterface;
use Yiisoft\Db\QueryBuilder\QueryBuilderInterface;

use function implode;
use function is_array;
use function preg_match;
use function str_contains;
use function strtoupper;
use function strtr;

/**
 * Build an object of {@see LikeCondition} into SQL expressions.
 */
class LikeConditionBuilder implements ExpressionBuilderInterface
{
    public function __construct(
        private QueryBuilderInterface $queryBuilder,
        private string|null $escapeSql = null
    ) {
    }

    /**
     * @var array Map of chars to their replacements in `LIKE` conditions. By default, it's configured to escape
     * `%`, `_` and `\` with `\`.
     */
    protected array $escapingReplacements = [
        '%' => '\%',
        '_' => '\_',
        '\\' => '\\\\',
    ];

    /**
     * Build SQL for {@see LikeCondition}.
     *
     * @throws Exception
     * @throws InvalidArgumentException
     * @throws InvalidConfigException
     * @throws NotSupportedException
     */
    public function build(LikeConditionInterface $expression, array &$params = []): string
    {
        $values = $expression->getValue();
        $escape = $expression->getEscapingReplacements();

        if ($escape === []) {
            $escape = $this->escapingReplacements;
        }

        [$andor, $not, $operator] = $this->parseOperator($expression);

        if (!is_array($values)) {
            $values = [$values];
        }

        if (empty($values)) {
            return $not ? '' : '0=1';
        }

<<<<<<< HEAD
        if ($column instanceof ExpressionInterface) {
            $column = $this->queryBuilder->buildExpression($column, $params);
        } elseif (!str_contains($column, '(')) {
            $column = $this->queryBuilder->getQuoter()->quoteColumnName($column);
        }
=======
        $column = $this->prepareColumn($expression, $params);
>>>>>>> e8607f26

        $parts = [];

        /** @psalm-var list<string|ExpressionInterface> $values */
        foreach ($values as $value) {
            $placeholderName = $this->preparePlaceholderName($value, $expression, $escape, $params);
            $parts[] = "$column $operator $placeholderName$this->escapeSql";
        }

        return implode($andor, $parts);
    }

    /**
     * Prepare column to use in SQL.
     *
     * @throws Exception
     * @throws InvalidArgumentException
     * @throws InvalidConfigException
     * @throws NotSupportedException
     */
    protected function prepareColumn(LikeConditionInterface $expression, array &$params): string
    {
        $column = $expression->getColumn();

        if ($column instanceof ExpressionInterface) {
            return $this->queryBuilder->buildExpression($column, $params);
        }

        if (!str_contains($column, '(')) {
            return $this->queryBuilder->quoter()->quoteColumnName($column);
        }

        return $column;
    }

    /**
     * Prepare value to use in SQL.
     *
     * @throws Exception
     * @throws InvalidArgumentException
     * @throws InvalidConfigException
     * @throws NotSupportedException
     * @return string
     */
    protected function preparePlaceholderName(
        string|ExpressionInterface $value,
        LikeConditionInterface $expression,
        array|null $escape,
        array &$params,
    ): string {
        if ($value instanceof ExpressionInterface) {
            return $this->queryBuilder->buildExpression($value, $params);
        }
        return $this->queryBuilder->bindParam(
            new Param($escape === null ? $value : ('%' . strtr($value, $escape) . '%'), DataType::STRING),
            $params
        );
    }

    /**
     * Parses operator and returns its parts.
     *
     * @throws InvalidArgumentException
     *
     * @psalm-return array{0: string, 1: bool, 2: string}
     */
    protected function parseOperator(LikeConditionInterface $expression): array
    {
        $operator = strtoupper($expression->getOperator());
        if (!preg_match('/^(AND |OR |)((NOT |)I?LIKE)/', $operator, $matches)) {
            throw new InvalidArgumentException("Invalid operator in like condition: \"$operator\"");
        }

        $andor = ' ' . (!empty($matches[1]) ? $matches[1] : 'AND ');
        $not = !empty($matches[3]);
        $operator = $matches[2];

        return [$andor, $not, $operator];
    }
}<|MERGE_RESOLUTION|>--- conflicted
+++ resolved
@@ -70,15 +70,7 @@
             return $not ? '' : '0=1';
         }
 
-<<<<<<< HEAD
-        if ($column instanceof ExpressionInterface) {
-            $column = $this->queryBuilder->buildExpression($column, $params);
-        } elseif (!str_contains($column, '(')) {
-            $column = $this->queryBuilder->getQuoter()->quoteColumnName($column);
-        }
-=======
         $column = $this->prepareColumn($expression, $params);
->>>>>>> e8607f26
 
         $parts = [];
 
@@ -108,7 +100,7 @@
         }
 
         if (!str_contains($column, '(')) {
-            return $this->queryBuilder->quoter()->quoteColumnName($column);
+            return $this->queryBuilder->getQuoter()->quoteColumnName($column);
         }
 
         return $column;
