--- conflicted
+++ resolved
@@ -31,11 +31,7 @@
     {
         $operator = $expression->getOperator();
         $column = $expression->getColumn();
-<<<<<<< HEAD
-        /** @var mixed */
-=======
         /** @var mixed $value */
->>>>>>> db6191e0
         $value = $expression->getValue();
 
         if ($column instanceof ExpressionInterface) {
