<?php

declare(strict_types=1);

namespace Yiisoft\Db\QueryBuilder;

use Yiisoft\Db\Expression\Param;
use Yiisoft\Db\Expression\Builder\ParamBuilder;
use Yiisoft\Db\Exception\Exception;
use InvalidArgumentException;
use Yiisoft\Db\Exception\InvalidConfigException;
use Yiisoft\Db\Exception\NotSupportedException;
use Yiisoft\Db\Expression\ArrayExpression;
use Yiisoft\Db\Expression\Builder\ArrayExpressionBuilder;
use Yiisoft\Db\Expression\ColumnName;
use Yiisoft\Db\Expression\Builder\ColumnNameBuilder;
use Yiisoft\Db\Expression\Expression;
use Yiisoft\Db\Expression\Builder\ExpressionBuilder;
use Yiisoft\Db\Expression\Builder\ExpressionBuilderInterface;
use Yiisoft\Db\Expression\ExpressionInterface;
use Yiisoft\Db\Expression\Function\Builder\GreatestBuilder;
use Yiisoft\Db\Expression\Function\Builder\LeastBuilder;
use Yiisoft\Db\Expression\Function\Builder\LengthBuilder;
use Yiisoft\Db\Expression\Function\Builder\LongestBuilder;
use Yiisoft\Db\Expression\Function\Builder\ShortestBuilder;
use Yiisoft\Db\Expression\Function\Greatest;
use Yiisoft\Db\Expression\Function\Least;
use Yiisoft\Db\Expression\Function\Length;
use Yiisoft\Db\Expression\Function\Longest;
use Yiisoft\Db\Expression\Function\Shortest;
use Yiisoft\Db\Expression\JsonExpression;
use Yiisoft\Db\Expression\Builder\JsonExpressionBuilder;
use Yiisoft\Db\Expression\CaseExpression;
use Yiisoft\Db\Expression\Builder\CaseExpressionBuilder;
use Yiisoft\Db\Expression\StructuredExpression;
use Yiisoft\Db\Expression\Builder\StructuredExpressionBuilder;
use Yiisoft\Db\Expression\Value;
use Yiisoft\Db\Expression\Builder\ValueBuilder;
use Yiisoft\Db\Expression\DateValue;
use Yiisoft\Db\Expression\Builder\DateValueBuilder;
use Yiisoft\Db\Expression\TimestampValue;
use Yiisoft\Db\Expression\Builder\TimestampValueBuilder;
use Yiisoft\Db\Expression\DateTimeValue;
use Yiisoft\Db\Expression\Builder\DateTimeValueBuilder;
use Yiisoft\Db\Expression\DateTimeTzValue;
use Yiisoft\Db\Expression\Builder\DateTimeTzValueBuilder;
use Yiisoft\Db\Expression\TimeValue;
use Yiisoft\Db\Expression\Builder\TimeValueBuilder;
use Yiisoft\Db\Expression\TimeTzValue;
use Yiisoft\Db\Expression\Builder\TimeTzValueBuilder;
use Yiisoft\Db\QueryBuilder\Condition\ConditionInterface;
use Yiisoft\Db\QueryBuilder\Condition\Simple;
use Yiisoft\Db\Query\Query;
use Yiisoft\Db\Query\QueryExpressionBuilder;
use Yiisoft\Db\Query\QueryInterface;
use Yiisoft\Db\Schema\QuoterInterface;

use function array_filter;
use function array_merge;
use function array_shift;
use function count;
use function implode;
use function is_array;
use function is_bool;
use function is_int;
use function is_string;
use function ltrim;
use function preg_match;
use function preg_split;
use function reset;
use function strtoupper;
use function trim;

/**
 * It's used to query data from a database.
 *
 * @link https://en.wikipedia.org/wiki/Data_query_language
 */
abstract class AbstractDQLQueryBuilder implements DQLQueryBuilderInterface
{
    protected string $separator = ' ';
    /**
     * @var array Map of condition aliases to condition classes. For example:
     *
     * ```php
     * return [
     *     'LIKE' => \Yiisoft\Db\QueryBuilder\Condition\Like::class,
     * ];
     * ```
     *
     * This property is used by {@see createConditionFromArray} method.
     *
     * See default condition classes list in {@see defaultConditionClasses()} method.
     *
     * In case you want to add custom conditions support, use the {@see setConditionClasses()} method.
     *
     * @see setConditonClasses()
     * @see defaultConditionClasses()
     *
     * @psalm-var array<string, class-string<ConditionInterface>> $conditionClasses
     */
    protected array $conditionClasses = [];
    /**
     * @var array Map of expression aliases to expression classes.
     *
     * For example:
     *
     * ```php
     * [
     *    Expression::class => ExpressionBuilder::class
     * ]
     * ```
     * This property is mainly used by {@see buildExpression()} to build SQL expressions form expression objects.
     * See default values in {@see defaultExpressionBuilders()} method.
     *
     * {@see setExpressionBuilders()}
     * {@see defaultExpressionBuilders()}
     *
     * @psalm-var array<class-string<ExpressionInterface>, class-string<ExpressionBuilderInterface>>
     */
    protected array $expressionBuilders = [];

    public function __construct(
        protected QueryBuilderInterface $queryBuilder,
        private QuoterInterface $quoter
    ) {
        $this->expressionBuilders = $this->defaultExpressionBuilders();
        $this->conditionClasses = $this->defaultConditionClasses();
    }

    public function build(QueryInterface $query, array $params = []): array
    {
        $query = $query->prepare($this->queryBuilder);
        $params = empty($params) ? $query->getParams() : array_merge($params, $query->getParams());
        $clauses = [
            $this->buildSelect($query->getSelect(), $params, $query->getDistinct(), $query->getSelectOption()),
            $this->buildFrom($query->getFrom(), $params),
            $this->buildJoin($query->getJoins(), $params),
            $this->buildWhere($query->getWhere(), $params),
            $this->buildGroupBy($query->getGroupBy(), $params),
            $this->buildHaving($query->getHaving(), $params),
            $this->buildFor($query->getFor()),
        ];
        $sql = implode($this->separator, array_filter($clauses));
        $sql = $this->buildOrderByAndLimit($sql, $query->getOrderBy(), $query->getLimit(), $query->getOffset(), $params);

        $union = $this->buildUnion($query->getUnions(), $params);

        if ($union !== '') {
            $sql = "($sql)$this->separator$union";
        }

        $with = $this->buildWithQueries($query->getWithQueries(), $params);

        if ($with !== '') {
            $sql = "$with$this->separator$sql";
        }

        return [$sql, $params];
    }

    public function buildColumns(array|string $columns): string
    {
        if (!is_array($columns)) {
            if (str_contains($columns, '(')) {
                return $columns;
            }

            $columns = preg_split('/\s*,\s*/', $columns, -1, PREG_SPLIT_NO_EMPTY);
        }

        /** @psalm-var array<array-key, ExpressionInterface|string> $columns */
        foreach ($columns as $i => $column) {
            if ($column instanceof ExpressionInterface) {
                $columns[$i] = $this->buildExpression($column);
            } elseif (!str_contains($column, '(')) {
                $columns[$i] = $this->quoter->quoteColumnName($column);
            }
        }

        /** @psalm-var string[] $columns */
        return implode(', ', $columns);
    }

    public function buildCondition(array|string|ExpressionInterface|null $condition, array &$params = []): string
    {
        if (empty($condition)) {
            if ($condition === '0') {
                return '0';
            }

            return '';
        }

        if (is_array($condition)) {
            $condition = $this->createConditionFromArray($condition);
        } elseif (is_string($condition)) {
            $condition = new Expression($condition, $params);
            $params = [];
        }

        return $this->buildExpression($condition, $params);
    }

    public function buildExpression(ExpressionInterface $expression, array &$params = []): string
    {
        return $this->queryBuilder
            ->getExpressionBuilder($expression)
            ->build($expression, $params);
    }

    public function buildFor(array $values): string
    {
        if (empty($values)) {
            return '';
        }

        return 'FOR ' . implode($this->separator . 'FOR ', $values);
    }

    public function buildFrom(array|null $tables, array &$params): string
    {
        if (empty($tables)) {
            return '';
        }

        /** @psalm-var string[] $tables */
        $tables = $this->quoteTableNames($tables, $params);

        return 'FROM ' . implode(', ', $tables);
    }

    public function buildGroupBy(array $columns, array &$params = []): string
    {
        if (empty($columns)) {
            return '';
        }

        /** @psalm-var array<string, ExpressionInterface|string> $columns */
        foreach ($columns as $i => $column) {
            if ($column instanceof ExpressionInterface) {
                $columns[$i] = $this->buildExpression($column, $params);
            } elseif (!str_contains($column, '(')) {
                $columns[$i] = $this->quoter->quoteColumnName($column);
            }
        }

        /** @psalm-var array<string, Expression|string> $columns */
        return 'GROUP BY ' . implode(', ', $columns);
    }

    public function buildHaving(array|ExpressionInterface|string|null $condition, array &$params = []): string
    {
        $having = $this->buildCondition($condition, $params);

        return ($having === '') ? '' : ('HAVING ' . $having);
    }

    public function buildJoin(array $joins, array &$params): string
    {
        if (empty($joins)) {
            return '';
        }

        /**
         * @psalm-var array<
         *   array-key,
         *   array{
         *     0?:string,
         *     1?:array<array-key, Query|string>|string,
         *     2?:array|ExpressionInterface|string|null
         *   }|null
         * > $joins
         */
        foreach ($joins as $i => $join) {
            if (!is_array($join) || !isset($join[0], $join[1])) {
                throw new Exception(
                    'A join clause must be specified as an array of join type, join table, and optionally join '
                    . 'condition.'
                );
            }

            /* 0:join type, 1:join table, 2:on-condition (optional) */
            [$joinType, $table] = $join;

            $tables = $this->quoteTableNames((array) $table, $params);

            /** @var string $table */
            $table = reset($tables);
            $joins[$i] = "$joinType $table";

            if (isset($join[2])) {
                $condition = $this->buildCondition($join[2], $params);
                if ($condition !== '') {
                    $joins[$i] .= ' ON ' . $condition;
                }
            }
        }

        /** @psalm-var array<string> $joins */
        return implode($this->separator, $joins);
    }

    public function buildLimit(ExpressionInterface|int|null $limit, ExpressionInterface|int|null $offset): string
    {
        $sql = '';

        if ($limit !== null) {
            $sql = 'LIMIT '
                . ($limit instanceof ExpressionInterface ? $this->buildExpression($limit) : (string) $limit);
        }

        if (!empty($offset)) {
            $sql .= ' OFFSET '
                . ($offset instanceof ExpressionInterface ? $this->buildExpression($offset) : (string) $offset);
        }

        return ltrim($sql);
    }

    public function buildOrderBy(array $columns, array &$params = []): string
    {
        if (empty($columns)) {
            return '';
        }

        $orders = [];

        /** @psalm-var array<string, ExpressionInterface|int|string> $columns */
        foreach ($columns as $name => $direction) {
            if ($direction instanceof ExpressionInterface) {
                $orders[] = $this->buildExpression($direction, $params);
            } else {
                $orders[] = $this->quoter->quoteColumnName($name) . ($direction === SORT_DESC ? ' DESC' : '');
            }
        }

        return 'ORDER BY ' . implode(', ', $orders);
    }

    public function buildOrderByAndLimit(
        string $sql,
        array $orderBy,
        ExpressionInterface|int|null $limit,
        ExpressionInterface|int|null $offset,
        array &$params = []
    ): string {
        $orderBy = $this->buildOrderBy($orderBy, $params);
        if ($orderBy !== '') {
            $sql .= $this->separator . $orderBy;
        }
        $limit = $this->buildLimit($limit, $offset);
        if ($limit !== '') {
            $sql .= $this->separator . $limit;
        }

        return $sql;
    }

    public function buildSelect(
        array $columns,
        array &$params,
        bool $distinct = false,
        ?string $selectOption = null
    ): string {
        $select = $distinct ? 'SELECT DISTINCT' : 'SELECT';

        if ($selectOption !== null) {
            $select .= ' ' . $selectOption;
        }

        if (empty($columns)) {
            return $select . ' *';
        }

        foreach ($columns as $i => $column) {
            if ($column instanceof ExpressionInterface) {
                if (is_int($i)) {
                    $columns[$i] = $this->buildExpression($column, $params);
                } else {
                    $columns[$i] = $this->buildExpression($column, $params) . ' AS '
                        . $this->quoter->quoteColumnName($i);
                }
            } elseif (!is_string($column)) {
                if (is_bool($column)) {
                    $columns[$i] = $column ? 'TRUE' : 'FALSE';
                } else {
                    $columns[$i] = (string) $column;
                }

                if (is_string($i)) {
                    /** @psalm-var string $columns[$i] */
                    $columns[$i] .= ' AS ' . $this->quoter->quoteColumnName($i);
                }
            } elseif (is_string($i) && $i !== $column) {
                if (!str_contains($column, '(')) {
                    $column = $this->quoter->quoteColumnName($column);
                }
                $columns[$i] = "$column AS " . $this->quoter->quoteColumnName($i);
            } elseif (!str_contains($column, '(')) {
                if (preg_match('/^(.*?)(?i:\s+as\s+|\s+)([\w\-_.]+)$/', $column, $matches)) {
                    $columns[$i] = $this->quoter->quoteColumnName($matches[1])
                        . ' AS ' . $this->quoter->quoteColumnName($matches[2]);
                } else {
                    $columns[$i] = $this->quoter->quoteColumnName($column);
                }
            }
        }

        /** @psalm-var array<string, Expression|string> $columns */
        return $select . ' ' . implode(', ', $columns);
    }

    public function buildUnion(array $unions, array &$params): string
    {
        if (empty($unions)) {
            return '';
        }

        $result = '';

        /** @psalm-var array<array{query:string|Query, all:bool}> $unions */
        foreach ($unions as $union) {
            if ($union['query'] instanceof QueryInterface) {
                [$union['query'], $params] = $this->build($union['query'], $params);
            }

            $result .= 'UNION ' . ($union['all'] ? 'ALL ' : '') . '( ' . $union['query'] . ' ) ';
        }

        return trim($result);
    }

    public function buildWhere(
        array|string|ConditionInterface|ExpressionInterface|null $condition,
        array &$params = []
    ): string {
        $where = $this->buildCondition($condition, $params);
        return ($where === '') ? '' : ('WHERE ' . $where);
    }

    public function buildWithQueries(array $withs, array &$params): string
    {
        if (empty($withs)) {
            return '';
        }

        $recursive = false;
        $result = [];

        /** @psalm-var array{query:string|Query, alias:ExpressionInterface|string, recursive:bool}[] $withs */
        foreach ($withs as $with) {
            if ($with['recursive']) {
                $recursive = true;
            }

            if ($with['query'] instanceof QueryInterface) {
                [$with['query'], $params] = $this->build($with['query'], $params);
            }

            $quotedAlias = $this->quoteCteAlias($with['alias']);

            $result[] = $quotedAlias . ' AS (' . $with['query'] . ')';
        }

        return 'WITH ' . ($recursive ? 'RECURSIVE ' : '') . implode(', ', $result);
    }

    public function createConditionFromArray(array $condition): ConditionInterface
    {
        /** operator format: operator, operand 1, operand 2, ... */
        if (isset($condition[0])) {
            $operator = strtoupper((string) array_shift($condition));
            $className = $this->conditionClasses[$operator] ?? Simple::class;
            return $className::fromArrayDefinition($operator, $condition);
        }

        $conditions = [];
        foreach ($condition as $column => $value) {
            if (!is_string($column)) {
                throw new InvalidArgumentException('Condition array must have string keys.');
            }
            if (is_iterable($value) || $value instanceof QueryInterface) {
                $conditions[] = new Condition\In($column, $value);
                continue;
            }
            $conditions[] = new Condition\Equals($column, $value);
        }

        return count($conditions) === 1 ? $conditions[0] : new Condition\AndX(...$conditions);
    }

    public function getExpressionBuilder(ExpressionInterface $expression): ExpressionBuilderInterface
    {
        $className = $expression::class;

        if (!isset($this->expressionBuilders[$className])) {
            throw new InvalidArgumentException(
                'Expression of class ' . $className . ' can not be built in ' . static::class
            );
        }

        return new $this->expressionBuilders[$className]($this->queryBuilder);
    }

    public function selectExists(string $rawSql): string
    {
        return 'SELECT EXISTS(' . $rawSql . ') AS ' . $this->quoter->quoteSimpleColumnName('0');
    }

    public function setConditionClasses(array $classes): void
    {
        $this->conditionClasses = array_merge($this->conditionClasses, $classes);
    }

    public function setExpressionBuilders(array $builders): void
    {
        $this->expressionBuilders = array_merge($this->expressionBuilders, $builders);
    }

    /**
     * @param string $separator The separator between different fragments of an SQL statement.
     *
     * Defaults to an empty space. This is mainly used by {@see build()} when generating a SQL statement.
     */
    public function setSeparator(string $separator): void
    {
        $this->separator = $separator;
    }

    /**
     * Has an array of default condition classes.
     *
     * Extend this method if you want to change default condition classes for the query builder.
     *
     * See {@see conditionClasses} docs for details.
     *
     * @psalm-return array<string, class-string<ConditionInterface>>
     */
    protected function defaultConditionClasses(): array
    {
        return [
            'NOT' => Condition\Not::class,
            'AND' => Condition\AndX::class,
            'OR' => Condition\OrX::class,
            '=' => Condition\Equals::class,
            '!=' => Condition\NotEquals::class,
            '<>' => Condition\NotEquals::class,
            '>' => Condition\GreaterThan::class,
            '>=' => Condition\GreaterThanOrEqual::class,
            '<' => Condition\LessThan::class,
            '<=' => Condition\LessThanOrEqual::class,
            'BETWEEN' => Condition\Between::class,
            'NOT BETWEEN' => Condition\NotBetween::class,
            'IN' => Condition\In::class,
            'NOT IN' => Condition\NotIn::class,
            'LIKE' => Condition\Like::class,
            'NOT LIKE' => Condition\NotLike::class,
            'EXISTS' => Condition\Exists::class,
            'NOT EXISTS' => Condition\NotExists::class,
            'ARRAY OVERLAPS' => Condition\ArrayOverlaps::class,
            'JSON OVERLAPS' => Condition\JsonOverlaps::class,
        ];
    }

    /**
     * Has an array of default expression builders.
     *
     * Extend this method and override it if you want to change default expression builders for this query builder.
     *
     * See {@see expressionBuilders} docs for details.
     *
     * @psalm-return array<class-string<ExpressionInterface>, class-string<ExpressionBuilderInterface>>
     */
    protected function defaultExpressionBuilders(): array
    {
        return [
            Query::class => QueryExpressionBuilder::class,
            Param::class => ParamBuilder::class,
            Expression::class => ExpressionBuilder::class,
            Condition\Not::class => Condition\Builder\NotBuilder::class,
            Condition\AndX::class => Condition\Builder\LogicalBuilder::class,
            Condition\OrX::class => Condition\Builder\LogicalBuilder::class,
            Condition\Between::class => Condition\Builder\BetweenBuilder::class,
            Condition\NotBetween::class => Condition\Builder\BetweenBuilder::class,
            Condition\In::class => Condition\Builder\InBuilder::class,
            Condition\NotIn::class => Condition\Builder\InBuilder::class,
            Condition\Like::class => Condition\Builder\LikeBuilder::class,
            Condition\NotLike::class => Condition\Builder\LikeBuilder::class,
            Condition\Equals::class => Condition\Builder\CompareBuilder::class,
            Condition\NotEquals::class => Condition\Builder\CompareBuilder::class,
            Condition\GreaterThan::class => Condition\Builder\CompareBuilder::class,
            Condition\GreaterThanOrEqual::class => Condition\Builder\CompareBuilder::class,
            Condition\LessThan::class => Condition\Builder\CompareBuilder::class,
            Condition\LessThanOrEqual::class => Condition\Builder\CompareBuilder::class,
            Condition\Exists::class => Condition\Builder\ExistsBuilder::class,
            Condition\NotExists::class => Condition\Builder\ExistsBuilder::class,
            Condition\All::class => Condition\Builder\AllBuilder::class,
            Condition\None::class => Condition\Builder\NoneBuilder::class,
            Simple::class => Condition\Builder\SimpleBuilder::class,
            JsonExpression::class => JsonExpressionBuilder::class,
            ArrayExpression::class => ArrayExpressionBuilder::class,
            StructuredExpression::class => StructuredExpressionBuilder::class,
            CaseExpression::class => CaseExpressionBuilder::class,
            ColumnName::class => ColumnNameBuilder::class,
            Value::class => ValueBuilder::class,
<<<<<<< HEAD
            DateValue::class => DateValueBuilder::class,
            TimeValue::class => TimeValueBuilder::class,
            TimeTzValue::class => TimeTzValueBuilder::class,
            DateTimeValue::class => DateTimeValueBuilder::class,
            DateTimeTzValue::class => DateTimeTzValueBuilder::class,
            TimestampValue::class => TimestampValueBuilder::class,
=======
            Length::class => LengthBuilder::class,
            Greatest::class => GreatestBuilder::class,
            Least::class => LeastBuilder::class,
            Longest::class => LongestBuilder::class,
            Shortest::class => ShortestBuilder::class,
>>>>>>> fcbc39b7
        ];
    }

    /**
     * Extracts table alias if there is one or returns false.
     *
     * @psalm-return string[]|bool
     */
    protected function extractAlias(string $table): array|bool
    {
        if (preg_match('/^(.*?)(?i:\s+as|)\s+([^ ]+)$/', $table, $matches)) {
            return $matches;
        }

        return false;
    }

    /**
     * @throws Exception
     * @throws InvalidConfigException
     * @throws NotSupportedException
     *
     * @return array The list of table names with quote.
     */
    private function quoteTableNames(array $tables, array &$params): array
    {
        /** @psalm-var array<array-key, array|QueryInterface|string> $tables */
        foreach ($tables as $i => $table) {
            if ($table instanceof QueryInterface) {
                [$sql, $params] = $this->build($table, $params);
                $tables[$i] = "($sql) " . $this->quoter->quoteTableName((string) $i);
            } elseif (is_string($table) && is_string($i)) {
                if (!str_contains($table, '(')) {
                    $table = $this->quoter->quoteTableName($table);
                }
                $tables[$i] = "$table " . $this->quoter->quoteTableName($i);
            } elseif ($table instanceof ExpressionInterface && is_string($i)) {
                $table = $this->buildExpression($table, $params);
                $tables[$i] = "$table " . $this->quoter->quoteTableName($i);
            } elseif (is_string($table) && !str_contains($table, '(')) {
                $tableWithAlias = $this->extractAlias($table);
                if (is_array($tableWithAlias)) { // with alias
                    $tables[$i] = $this->quoter->quoteTableName($tableWithAlias[1]) . ' '
                        . $this->quoter->quoteTableName($tableWithAlias[2]);
                } else {
                    $tables[$i] = $this->quoter->quoteTableName($table);
                }
            }
        }

        return $tables;
    }

    /**
     * Quotes an alias of Common Table Expressions (CTE)
     *
     * @param ExpressionInterface|string $name The alias name with or without column names to quote.
     *
     * @return string The quoted alias.
     */
    private function quoteCteAlias(ExpressionInterface|string $name): string
    {
        if ($name instanceof ExpressionInterface) {
            return $this->buildExpression($name);
        }

        if (!str_contains($name, '(')) {
            return $this->quoter->quoteTableName($name);
        }

        if (!str_ends_with($name, ')')) {
            return $name;
        }

        /** @psalm-suppress PossiblyUndefinedArrayOffset */
        [$name, $columns] = explode('(', substr($name, 0, -1), 2);
        $name = trim($name);

        return $this->quoter->quoteTableName($name) . '(' . $this->buildColumns($columns) . ')';
    }
}<|MERGE_RESOLUTION|>--- conflicted
+++ resolved
@@ -604,20 +604,17 @@
             CaseExpression::class => CaseExpressionBuilder::class,
             ColumnName::class => ColumnNameBuilder::class,
             Value::class => ValueBuilder::class,
-<<<<<<< HEAD
             DateValue::class => DateValueBuilder::class,
             TimeValue::class => TimeValueBuilder::class,
             TimeTzValue::class => TimeTzValueBuilder::class,
             DateTimeValue::class => DateTimeValueBuilder::class,
             DateTimeTzValue::class => DateTimeTzValueBuilder::class,
             TimestampValue::class => TimestampValueBuilder::class,
-=======
             Length::class => LengthBuilder::class,
             Greatest::class => GreatestBuilder::class,
             Least::class => LeastBuilder::class,
             Longest::class => LongestBuilder::class,
             Shortest::class => ShortestBuilder::class,
->>>>>>> fcbc39b7
         ];
     }
 
