--- conflicted
+++ resolved
@@ -169,24 +169,14 @@
     {
         $cols = [];
 
-<<<<<<< HEAD
-        /** @psalm-var string[] $columns */
-        foreach ($columns as $name => $column) {
-=======
         foreach ($columns as $name => $type) {
->>>>>>> 5d3f7af3
             if (is_string($name)) {
                 $cols[] = "\t"
                     . $this->quoter->quoteColumnName($name)
                     . ' '
-                    . $this->queryBuilder->buildColumnDefinition($column);
+                    . $this->queryBuilder->buildColumnDefinition($type);
             } else {
-<<<<<<< HEAD
-                $cols[] = "\t" . $column;
-=======
-                /** @psalm-var string $type */
                 $cols[] = "\t" . $type;
->>>>>>> 5d3f7af3
             }
         }
 
