--- conflicted
+++ resolved
@@ -32,12 +32,7 @@
  *
  * @extends Iterator<int, array>
  *
-<<<<<<< HEAD
- * @psalm-import-type IndexBy from QueryPartsInterface
-=======
  * @psalm-import-type IndexBy from QueryInterface
- * @psalm-type PopulateClosure = Closure(array[],IndexBy|null): array[]
->>>>>>> 2ef84afb
  */
 interface BatchQueryResultInterface extends Iterator
 {
