--- conflicted
+++ resolved
@@ -82,78 +82,12 @@
      * Use a negative number to indicate that query cache should not be used.
      * @param Dependency|null $dependency the cache dependency associated with the cached result.
      *
-<<<<<<< HEAD
-     * - **or**: similar to the `and` operator except that the operands are concatenated using `OR`. For example,
-     *   `['or', ['type' => [7, 8, 9]], ['id' => [1, 2, 3]]]` will generate `(type IN (7, 8, 9) OR (id IN (1, 2, 3)))`.
-     *
-     * - **not**: this will take only one operand and build the negation of it by prefixing the query string with `NOT`.
-     *   For example `['not', ['attribute' => null]]` will result in the condition `NOT (attribute IS NULL)`.
-     *
-     * - **between**: operand 1 should be the column name, and operand 2 and 3 should be the
-     *   starting and ending values of the range that the column is in.
-     *   For example, `['between', 'id', 1, 10]` will generate `id BETWEEN 1 AND 10`.
-     *
-     * - **not between**: similar to `between` except the `BETWEEN` is replaced with `NOT BETWEEN`
-     *   in the generated condition.
-     *
-     * - **in**: operand 1 should be a column or DB expression, and operand 2 be an array representing
-     *   the range of the values that the column or DB expression should be in. For example,
-     *   `['in', 'id', [1, 2, 3]]` will generate `id IN (1, 2, 3)`.
-     *   The method will properly quote the column name and escape values in the range.
-     *
-     *   To create a composite `IN` condition you can use and array for the column name and value, where the values are
-     *   indexed by the column name:
-     *   `['in', ['id', 'name'], [['id' => 1, 'name' => 'foo'], ['id' => 2, 'name' => 'bar']] ]`.
-     *
-     *   You may also specify a sub-query that is used to get the values for the `IN`-condition:
-     *   `['in', 'user_id', (new Query())
-     *        ->select('id')
-     *        ->from('users')
-     *        ->where(['active' => 1])]`
-     *
-     * - **not in**: similar to the `in` operator except that `IN` is replaced with `NOT IN` in the generated condition.
-     *
-     * - **like**: operand 1 should be a column or DB expression, and operand 2 be a string or an array representing
-     *   the values that the column or DB expression should be like.
-     *   For example, `['like', 'name', 'tester']` will generate `name LIKE '%tester%'`.
-     *   When the value range is given as an array, multiple `LIKE` predicates will be generated and concatenated
-     *   using `AND`. For example, `['like', 'name', ['test', 'sample']]` will generate
-     *   `name LIKE '%test%' AND name LIKE '%sample%'`.
-     *   The method will properly quote the column name and escape special characters in the values.
-     *   Sometimes, you may want to add the percentage characters to the matching value by yourself, you may supply
-     *   a third operand `false` to do so. For example, `['like', 'name', '%tester', false]` will generate
-     *   `name LIKE '%tester'`.
-     *
-     * - **or like**: similar to the `like` operator except that `OR` is used to concatenate the `LIKE` predicates when
-     *   operand 2 is an array.
-     *
-     * - **not like**: similar to the `like` operator except that `LIKE` is replaced with `NOT LIKE` in the generated
-     *   condition.
-     *
-     * - **or not like**: similar to the `not like` operator except that `OR` is used to concatenate the `NOT LIKE`
-     *   predicates.
-     *
-     * - **exists**: operand 1 is a query object that used to build an `EXISTS` condition. For example
-     *   `['exists', (new Query())
-     *        ->select('id')
-     *        ->from('users')
-     *        ->where(['active' => 1])]` will result in the following
-     *   SQL expression:
-     *   `EXISTS (SELECT "id" FROM "users" WHERE "active"=1)`.
-     *
-     * - **not exists**: similar to the `exists` operator except that `EXISTS` is replaced with `NOT EXISTS` in the
-     *   generated condition.
-     *
-     * - Additionally you can specify arbitrary operators as follows: A condition of `['>=', 'id', 10]` will result
-     *   in the following SQL expression: `id >= 10`.
-=======
      * @return $this the Query object itself.
      */
     public function cache(?int $duration = 3600, ?Dependency $dependency = null): self;
 
     /**
      * Executes the query and returns the first column of the result.
->>>>>>> 84bb9dc7
      *
      * If this parameter is not given, the `db` application component will be used.
      *
