--- conflicted
+++ resolved
@@ -518,27 +518,7 @@
     public function selectOption(string|null $value): static;
 
     /**
-<<<<<<< HEAD
      * Appends an SQL statement using UNION operator.
-=======
-     * Specify the joins for a `SELECT` statement in a database query.
-     *
-     * @param array $value The joins to be performed in the query.
-     * Please refer to {@see join()} on how to specify this parameter.
-     */
-    public function setJoin(array $value): static;
-
-    /**
-     * Specify the unions for a `SELECT` statement in a database query.
-     *
-     * @param array $value The unions to be performed in the query.
-     * Please refer to {@see union()} on how to specify this parameter.
-     */
-    public function setUnion(array $value): static;
-
-    /**
-     * Appends an SQL statement using `UNION` operator.
->>>>>>> a5fe7c10
      *
      * @param QueryInterface|string $sql $sql The SQL statement to be appended using `UNION`.
      * @param bool $all `true` if using `UNION ALL` and `false` if using `UNION`.
