<?php

declare(strict_types=1);

namespace Yiisoft\Db\Query;

use Closure;
use LogicException;
use Yiisoft\Db\Connection\ConnectionInterface;
use Yiisoft\Db\Exception\NotSupportedException;
use Yiisoft\Db\Expression\ExpressionInterface;

/**
 * This interface defines a set of methods to create and manipulate the different parts of a database
 * query, such as the {@see addGroupBy()}, {@see addSelect()}, {@see addOrderBy()}, {@see andFilterCompare()}, etc.
 *
 * {@see Query} uses these methods to build and manipulate SQL statements.
 *
 * @psalm-type SelectValue = array<array-key, ExpressionInterface|scalar>
 * @psalm-import-type ParamsType from ConnectionInterface
 * @psalm-import-type IndexBy from QueryInterface
 * @psalm-import-type JoinTable from QueryInterface
 * @psalm-import-type Join from QueryInterface
 * @psalm-import-type RawFrom from QueryInterface
 */
interface QueryPartsInterface
{
    /**
     * Adds more group-by columns to the existing ones.
     *
     * @param array|ExpressionInterface|string $columns More columns to be grouped by.
     * Columns can be specified in either a string (for example 'id, name') or an array (such as ['id', 'name']).
     * The method will automatically quote the column names unless a column has some parenthesis (which means the
     * column has a DB expression).
     * Note that if your group-by is an expression containing commas, you should always use an array to represent the
     * group-by information.
     * Otherwise, the method won't be able to correctly decide the group-by columns.
     *
     * {@see ExpressionInterface} object can be passed to specify the `GROUP` BY part explicitly in plain SQL.
     * {@see ExpressionInterface} object can be passed as well.
     *
     * @see groupBy()
     */
    public function addGroupBy(array|string|ExpressionInterface $columns): static;

    /**
     * Adds more `ORDER BY` columns to the query.
     *
     * @param array|ExpressionInterface|string $columns The columns (and the directions) to be ordered by.
     * Columns can be specified in either a string (for example "id ASC, name DESC") or an array
     * (for example, `['id' => SORT_ASC, 'name' => SORT_DESC]`).
     * The method will automatically quote the column names unless a column has some parenthesis (which means the column
     * has a DB expression).
     * Note that if your order-by is an expression containing commas, you should always use an array to represent the
     * order-by information.
     * Otherwise, the method won't be able to correctly decide the order-by columns.
     * Since {@see ExpressionInterface} an object can be passed to specify the ORDER BY part explicitly in plain SQL.
     *
     * @see orderBy()
     */
    public function addOrderBy(array|string|ExpressionInterface $columns): static;

    /**
     * Add more columns to the SELECT part of the query.
     *
     * Note, that if {@see select} hasn't been specified before, you should include `*` explicitly if you want to select
     * all remaining columns too:
     *
     * ```php
     * $query->addSelect(["*", "CONCAT(first_name, ' ', last_name) AS full_name"])->one();
     * ```
     *
     * @param array|ExpressionInterface|scalar $columns The columns to add to the select.
     *
     * @see select() for more details about the format of this parameter.
     *
     * @since 2.0.0 `$columns` can be a scalar value or an array of scalar values.
     *
     * @psalm-param SelectValue|scalar|ExpressionInterface $columns
     */
    public function addSelect(array|bool|float|int|string|ExpressionInterface $columns): static;

    /**
     * Adds a filtering condition for a specific column and allow the user to choose a filter operator.
     *
     * It adds `WHERE` condition for the given field and determines the comparison operator based on the first few
     * characters of the given value.
     *
     * The condition is added in the same way as in {@see andFilterWhere()} so {@see Query::isEmpty()} are ignored.
     *
     * The new condition and the existing one are joined using the `AND` operator.
     *
     * The comparison operator is intelligently determined based on the first few characters in the given value.
     *
     * In particular, it recognizes the following operators if they appear as the leading characters in the given value:
     * - `<`: the column must be less than the given value.
     * - `>`: the column must be greater than the given value.
     * - `<=`: the column must be less than or equal to the given value.
     * - `>=`: the column must be greater than or equal to the given value.
     * - `<>`: the column must not be the same as the given value.
     * - `=`: the column must be equal to the given value.
     * - If operator isn't regognized, the `$defaultOperator` is used.
     *
     * @param string $column The column name.
     * @param string|null $value The column value optionally prepended with the comparison operator.
     * @param string $defaultOperator The operator to use when no operator is given in `$value`.
     * Defaults to `=`, performing an exact match.
     *
     * @throws NotSupportedException If this query doesn't support filtering.
     */
    public function andFilterCompare(string $column, ?string $value, string $defaultOperator = '='): static;

    /**
     * Adds HAVING condition to the existing one but ignores {@see Query::isEmpty()}.
     *
     * The new condition and the existing one will be joined using the `AND` operator.
     *
     * This method is similar to {@see andHaving()}. The main difference is that this method will remove
     * {@see Query::isEmpty()}.
     *
     * As a result, this method is best suited for building query conditions based on filter values entered by users.
     *
     * @param array $condition The new `HAVING` condition.
     * Please refer to {@see having()} on how to specify this parameter.
     *
     * @throws NotSupportedException If this query doesn't support filtering.
     *
     * @see filterHaving()
     * @see orFilterHaving()
     */
    public function andFilterHaving(array $condition): static;

    /**
     * Adds HAVING condition to the existing one.
     *
     * The new condition and the existing one will be joined using the `AND` operator.
     *
     * @param array|ExpressionInterface|string $condition The new HAVING condition.
     * Please refer to {@see where()} on how to specify this parameter.
     * @param array $params The parameters (name => value) to be bound to the query.
     *
     * @psalm-param ParamsType $params
     *
     * @see having()
     * @see orHaving()
     */
    public function andHaving(array|string|ExpressionInterface $condition, array $params = []): static;

    /**
     * Adds `WHERE` condition to the existing one but ignores {@see Query::isEmpty()}.
     *
     * The new condition and the existing one will be joined using the `AND` operator.
     *
     * This method is similar to {@see andWhere()}. The main difference is that this method will remove
     * {@see Query::isEmpty()}.
     *
     * As a result, this method is best suited for building query conditions based on filter values entered by users.
     *
     * @param array $condition The new `WHERE` condition.
     * Please refer to {@see where()} on how to specify this parameter.
     *
     * @throws NotSupportedException If this query doesn't support filtering.
     *
     * @see filterWhere()
     * @see orFilterWhere()
     */
    public function andFilterWhere(array $condition): static;

    /**
     * Adds `WHERE` condition to the existing one.
     *
     * The new condition and the existing one will be joined using the `AND` operator.
     *
     * @param array|ExpressionInterface|string $condition The new `WHERE` condition.
     * Please refer to {@see where()} on how to specify this parameter.
     * @param array $params The parameters (name => value) to be bound to the query.
     *
     * @psalm-param ParamsType $params
     *
     * @see where()
     * @see orWhere()
     */
    public function andWhere(array|ExpressionInterface|string $condition, array $params = []): static;

    /**
     * Sets the value indicating whether to `SELECT DISTINCT` or not.
     *
     * @param bool $value Whether to `SELECT DISTINCT` or not.
     */
    public function distinct(bool $value = true): static;

    /**
     * Sets the `HAVING` part of the query but ignores {@see Query::isEmpty()}.
     *
     * This method is similar to {@see having()}. The main difference is that this method will remove
     * {@see Query::isEmpty()}. As a result, this method is best suited for building query conditions based on filter
     * values entered by users.
     *
     * The following code shows the difference between this method and {@see having()}:
     *
     * ```php
     * // HAVING `age`=:age
     * $query->filterHaving(['name' => null, 'age' => 20]);
     * // HAVING `age`=:age
     * $query->having(['age' => 20]);
     * // HAVING `name` IS NULL AND `age`=:age
     * $query->having(['name' => null, 'age' => 20]);
     * ```
     *
     * Note that unlike {@see having()}, you can't pass binding parameters to this method.
     *
     * @param array $condition The conditions that should be in the `HAVING` part.
     * See {@see having()} on how to specify this parameter.
     *
     * @throws NotSupportedException If this query doesn't support filtering.
     *
     * @see having()
     * @see andFilterHaving()
     * @see orFilterHaving()
     */
    public function filterHaving(array $condition): static;

    /**
     * Sets the `WHERE` part of the query but ignores {@see Query::isEmpty()}.
     *
     * This method is similar to {@see where()}.
     *
     * The main difference is that this method will remove {@see Query::isEmpty()}.
     *
     * As a result, this method is best suited for building query conditions based on filter values entered by users.
     *
     * The following code shows the difference between this method and {@see where()}:
     *
     * ```php
     * // WHERE `age`=:age
     * $query->filterWhere(['name' => null, 'age' => 20]);
     * // WHERE `age`=:age
     * $query->where(['age' => 20]);
     * // WHERE `name` IS NULL AND `age`=:age
     * $query->where(['name' => null, 'age' => 20]);
     * ```
     *
     * Note that unlike {@see where()}, you can't pass binding parameters to this method.
     *
     * @param array $condition The conditions that should be in the `WHERE` part.
     * {@see where()} On how to specify this parameter.
     *
     * @throws NotSupportedException If this query doesn't support filtering.
     *
     * @see where()
     * @see andFilterWhere()
     * @see orFilterWhere()
     */
    public function filterWhere(array $condition): static;

    /**
     * Sets the `FOR` part of the query.
     *
     * @param array|string|null $value The value(s) to be set for the `FOR` part. This can be either a string (for
     * example, `'UPDATE'`) or a list of strings (such as `['SHARE OF {{t1}}', 'UPDATE OF {{t2}}']`) specifying one or
     * several values. `null` means no `FOR` part.
     *
     * @throws LogicException If `FOR` was set previously.
     *
     * @see addFor()
     * @see setFor()
     *
     * @psalm-param string|list<string>|null $value
     */
    public function for(string|array|null $value): static;

    /**
     * Adds more `FOR` parts to the existing ones.
     *
     * @param array|string|null $value The value(s) to be set for the `FOR` part. This can be either a string (for
     * example, `'UPDATE'`) or a list of strings (such as `['SHARE OF {{t1}}', 'UPDATE OF {{t2}}']`) specifying one or
     * several values. `null` means adding nothing.
     *
     * @see for()
     * @see setFor()
     *
     * @psalm-param string|list<string>|null $value
     */
    public function addFor(string|array|null $value): static;

    /**
     * Overwrites the `FOR` part of the query.
     *
     * @param array|string|null $value The value(s) to be set for the `FOR` part. This can be either a string (for
     * example, `'UPDATE'`) or a list of strings (such as `['SHARE OF {{t1}}', 'UPDATE OF {{t2}}']`) specifying one or
     * several values. `null` means no `FOR` part.
     *
     * @see for()
     * @see addFor()
     *
     * @psalm-param string|list<string>|null $value
     */
    public function setFor(string|array|null $value): static;

    /**
     * Sets the `FROM` part of the query.
     *
     * @param array|ExpressionInterface|string $tables The table(s) to select from.
     * This can be either a string (for example, `'user'`) or an array (such as `['user', 'profile']`) specifying one or
     * several table names.
     * Table names can contain schema prefixes (such as `'public.user'`) and/or table aliases (such as `'user u'`).
     * The method will automatically quote the table names unless it has some parenthesis (which means the table is
     * given as a sub-query or DB expression).
     * When the tables are specified as an array, you may also use the array keys as the table aliases (if a table
     * doesn't need alias, don't use a string key).
     * Use a Query object to represent a sub-query. In this case, the corresponding array key will be used as the alias
     * for the sub-query.
     * To specify the `FROM` part in plain SQL, you may pass an instance of {@see ExpressionInterface}.
     * Here are some examples:
     *
     * ```php
     * // SELECT * FROM  `user` `u`, `profile`;
     * $query = (new \Yiisoft\Db\Query\Query)->from(['u' => 'user', 'profile']);
     *
     * // SELECT * FROM (SELECT * FROM `user` WHERE `active` = 1) `activeusers`;
     * $subQuery = (new \Yiisoft\Db\Query\Query)->from('user')->where(['active' => true])
     * $query = (new \Yiisoft\Db\Query\Query)->from(['activeusers' => $subQuery]);
     *
     * // subQuery can also be a string with plain SQL wrapped in parentheses
     * // SELECT * FROM (SELECT * FROM `user` WHERE `active` = 1) `activeusers`;
     * $subQuery = "(SELECT * FROM `user` WHERE `active` = 1)";
     * $query = (new \Yiisoft\Db\Query\Query)->from(['activeusers' => $subQuery]);
     * ```
     *
     * @psalm-param RawFrom $tables
     */
    public function from(array|ExpressionInterface|string $tables): static;

    /**
     * Sets the `GROUP BY` part of the query.
     *
     * @param array|ExpressionInterface|string $columns The columns to be grouped by.
     * Columns can be specified in either a string (for example "id, name") or an array (such as ['id', 'name']).
     * The method will automatically quote the column names unless a column has some parenthesis (which means the
     * column has a DB expression).
     * Note that if your group-by is an expression containing commas, you should always use an array to represent the
     * group-by information.
     * Otherwise, the method won't be able to correctly decide the group-by columns.
     *
     * {@see ExpressionInterface} object can be passed to specify the `GROUP BY` part explicitly in plain SQL.
     * {@see ExpressionInterface} object can be passed as well.
     *
     * @see addGroupBy()
     */
    public function groupBy(array|string|ExpressionInterface $columns): static;

    /**
     * Initially sets the `HAVING` part of the query.
     *
     * @param array|ExpressionInterface|string|null $condition The conditions to be put after `HAVING`.
     * Please refer to {@see where()} on how to specify this parameter.
     * @param array $params The parameters (name => value) to bind to the query.
     *
     * @psalm-param ParamsType $params
     *
     * @throws LogicException If `having` was set previously.
     *
     * @see andHaving()
     * @see orHaving()
     */
    public function having(array|ExpressionInterface|string|null $condition, array $params = []): static;

    /**
     * Overwrites the `HAVING` part of the query.
     *
     * @param array|ExpressionInterface|string|null $condition The conditions to be put after `HAVING`.
     * @param array $params The parameters (name => value) to bind to the query.
     *
     * @psalm-param ParamsType $params
     *
     * @see having()
     */
    public function setHaving(array|ExpressionInterface|string|null $condition, array $params = []): static;

    /**
     * Sets the {@see indexBy} property.
     *
     * @param Closure|string|null $column The name of the column by which the query results should be indexed by.
     * This can also be callable (for example, anonymous function) that returns the index value based on the given data.
     * The signature of the callable should be:
     *
     * ```php
     * function (array|object $data): int|string
     * {
     *     // return the index value corresponding to $data
     * }
     * ```
     *
     * @psalm-param IndexBy|null $column
     */
    public function indexBy(string|Closure|null $column): static;

    /**
     * Appends an `INNER JOIN` part to the query.
     *
     * @param array|ExpressionInterface|string $table The table to be joined.
     * Use a string to represent the name of the table to be joined.
     * The table name can contain a schema prefix (such as 'public.user') and/or table alias (such as 'user u').
     * The method will automatically quote the table name unless it has some parenthesis (which means the table is
     * given as a sub-query or DB expression).
     * Use an array to represent joining with a sub-query. The array must contain only one element.
     * The value must be a {@see Query} object representing the sub-query while the corresponding key represents the
     * alias for the sub-query.
     * @param array|ExpressionInterface|string $on The join condition that should appear in the ON part. Please refer to
     * {@see join()} on how to specify this parameter.
     * @param array $params The parameters (name => value) to bind to the query.
     *
     * @psalm-param JoinTable $table
     * @psalm-param ParamsType $params
     */
    public function innerJoin(
        array|ExpressionInterface|string $table,
        array|ExpressionInterface|string $on = '',
        array $params = [],
    ): static;

    /**
     * Appends a JOIN part to the query.
     *
     * The first parameter specifies what type of join it is.
     *
     * @param string $type The type of join, such as `INNER JOIN`, `LEFT JOIN`.
     * @param array|ExpressionInterface|string $table The table to join.
     * Use a string to represent the name of the table to join.
     * The table name can contain a schema prefix (such as 'public.user') and/or table alias (e.g. 'user u').
     * The method will automatically quote the table name unless it has some parenthesis (which means the table is
     * given as a sub-query or DB expression).
     * Use an array to represent joining with a sub-query. The array must contain only one element.
     * The value must be a {@see Query} object representing the sub-query while the corresponding key represents the
     * alias for the sub-query.
<<<<<<< HEAD
     * @param array|string $on The join condition that should appear in the ON part. Please refer to {@see where()} on
     * how to specify this parameter. Keys and values of an associative array are treated as column names and will be
     * quoted before being used in an SQL query.
=======
     * @param array|ExpressionInterface|string $on The join condition that should appear in the ON part. Please refer to
     * {@see where()} on how to specify this parameter.
     * Note that the array format of {@see where()} is designed to match columns to values instead of columns to
     * columns, so the following would **not** work as expected: `['post.author_id' => 'user.id']`, it would match the
     * `post.author_id` column value against the string `'user.id'`.
     * It's recommended to use the string syntax here which is more suited for a join:
     *
     * ```php
     * 'post.author_id = user.id'
     * ```
>>>>>>> 6920c14a
     * @param array $params The parameters (name => value) to bind to the query.
     *
     * @psalm-param JoinTable $table
     * @psalm-param ParamsType $params
     */
    public function join(
        string $type,
        array|ExpressionInterface|string $table,
        array|ExpressionInterface|string $on = '',
        array $params = [],
    ): static;

    /**
     * Appends a `LEFT OUTER JOIN` part to the query.
     *
     * @param array|ExpressionInterface|string $table The table to join.
     * Use a string to represent the name of the table to join.
     * The table name can contain a schema prefix (such as 'public.user') and/or table alias (such as 'user u').
     * The method will automatically quote the table name unless it has some parenthesis (which means the table is
     * given as a sub-query or DB expression).
     * Use an array to represent joining with a sub-query. The array must contain only one element.
     * The value must be a {@see Query} object representing the sub-query while the corresponding key represents the
     * alias for the sub-query.
     * @param array|ExpressionInterface|string $on The join condition that should appear in the ON part. Please refer to
     * {@see join()} on how to specify this parameter.
     * @param array $params The parameters (name => value) to bind to the query.
     *
     * @psalm-param JoinTable $table
     * @psalm-param ParamsType $params
     */
    public function leftJoin(
        array|ExpressionInterface|string $table,
        array|ExpressionInterface|string $on = '',
        array $params = [],
    ): static;

    /**
     * Sets the `LIMIT` part of the query.
     *
     * @param ExpressionInterface|int|null $limit The limit. Use null or negative value to disable limit.
     */
    public function limit(ExpressionInterface|int|null $limit): static;

    /**
     * Sets the `OFFSET` part of the query.
     *
     * @param ExpressionInterface|int|null $offset $offset The offset. Use `null` or negative value to disable offset.
     */
    public function offset(ExpressionInterface|int|null $offset): static;

    /**
     * Sets the `ORDER BY` part of the query.
     *
     * @param array|ExpressionInterface|string $columns The columns (and the directions) to be ordered by.
     * Columns can be specified in either a string (for example `"id ASC, name DESC"`) or an array
     * (such as `['id' => SORT_ASC, 'name' => SORT_DESC]`).
     * The method will automatically quote the column names unless a column has some parenthesis
     * (which means the column has a DB expression).
     * Note that if your order-by is an expression containing commas, you should always use an array to represent the
     * order-by information.
     * Otherwise, the method won't be able to correctly decide the order-by columns.
     * Since {@see ExpressionInterface} an object can be passed to specify the `ORDER BY` part explicitly in plain SQL.
     *
     * @see addOrderBy()
     */
    public function orderBy(array|string|ExpressionInterface $columns): static;

    /**
     * Adds `WHERE` condition to the existing one but ignores {@see Query::isEmpty()}.
     *
     * The new condition and the existing one will be joined using the 'OR' operator.
     *
     * This method is similar to {@see orWhere()}. The main difference is that this method will remove
     * {@see Query::isEmpty()}. As a result, this method is best suited for building query conditions based on filter
     * values entered by users.
     *
     * @param array $condition The new `WHERE` condition. Please refer to {@see where()} on how to specify this parameter.
     *
     * @throws NotSupportedException
     *
     * @see filterWhere()
     * @see andFilterWhere()
     */
    public function orFilterWhere(array $condition): static;

    /**
     * Adds HAVING condition to the existing one but ignores {@see Query::isEmpty()}.
     *
     * The new condition and the existing one will be joined using the `OR` operator.
     *
     * This method is similar to {@see orHaving()}. The main difference is that this method will remove
     * {@see Query::isEmpty()}. As a result, this method is best suited for building query conditions based on filter
     * values entered by users.
     *
     * @param array $condition The new `HAVING` condition. Please refer to {@see having()} on how to specify this
     * parameter.
     *
     * @throws NotSupportedException
     *
     * @see filterHaving()
     * @see andFilterHaving()
     */
    public function orFilterHaving(array $condition): static;

    /**
     * Adds `HAVING` condition to the existing one.
     *
     * The new condition and the existing one will be joined using the `OR` operator.
     *
     * @param array|ExpressionInterface|string $condition The new `HAVING` condition.
     * Please refer to {@see where()} on how to specify this parameter.
     * @param array $params The parameters (name => value) to bind to the query.
     *
     * @psalm-param ParamsType $params
     *
     * @see having()
     * @see andHaving()
     */
    public function orHaving(array|string|ExpressionInterface $condition, array $params = []): static;

    /**
     * Adds `WHERE` condition to the existing one.
     *
     * The new condition and the existing one will be joined using the `OR` operator.
     *
     * @param array|ExpressionInterface|string $condition The new `WHERE` condition.
     * Please refer to {@see where()} on how to specify this parameter.
     * @param array $params The parameters (name => value) to bind to the query.
     *
     * @psalm-param ParamsType $params
     *
     * @see where()
     * @see andWhere()
     */
    public function orWhere(array|string|ExpressionInterface $condition, array $params = []): static;

    /**
     * Appends a `RIGHT OUTER JOIN` part to the query.
     *
     * @param array|ExpressionInterface|string $table The table to be joined.
     * Use a string to represent the name of the table to be joined.
     * The table name can contain a schema prefix (such as `public.user`) and/or table alias (such as `user u`).
     * The method will automatically quote the table name unless it has some parenthesis (which means the table is
     * given as a sub-query or DB expression).
     * Use an array to represent joining with a sub-query. The array must contain only one element.
     * The value must be a {@see Query} object representing the sub-query while the corresponding key represents the
     * alias for the sub-query.
     * @param array|ExpressionInterface|string $on The join condition that should appear in the ON part.
     * Please refer to {@see join()} on how to specify this parameter.
     * @param array $params The parameters (name => value) to be bound to the query.
     *
     * @psalm-param JoinTable $table
     * @psalm-param ParamsType $params
     */
    public function rightJoin(
        array|ExpressionInterface|string $table,
        array|ExpressionInterface|string $on = '',
        array $params = [],
    ): static;

    /**
     * Sets the `SELECT` part of the query.
     *
     * @param array|ExpressionInterface|scalar $columns The columns to be selected.
     * Columns can be specified in either a string (for example `id, name`) or an array (such as `['id', 'name']`).
     * Columns can be prefixed with table names (such as `user.id`) and/or contain column aliases
     * (for example `user.id AS user_id`).
     * The method will automatically quote the column names unless a column has some parenthesis (which means the
     * column has a DB expression).
     * A DB expression may also be passed in form of an {@see ExpressionInterface} object.
     * Note that if you are selecting an expression like `CONCAT(first_name, ' ', last_name)`, you should use an array
     * to specify the columns. Otherwise, the expression may be incorrectly split into several parts.
     * When the columns are specified as an array, you may also use array keys as the column aliases (if a column
     * doesn't need alias, don't use a string key).
     * @param string|null $option More option that should be appended to the 'SELECT' keyword. For example, in MySQL,
     * the option 'SQL_CALC_FOUND_ROWS' can be used.
     *
     * @since 2.0.0 `$columns` can be a scalar value or an array of scalar values.
     * For example, `$query->select(1)` will be converted to `SELECT 1`.
     *
     * @psalm-param SelectValue|scalar|ExpressionInterface $columns
     */
    public function select(array|bool|float|int|string|ExpressionInterface $columns, ?string $option = null): static;

    /**
     * It allows you to specify more options for the `SELECT` clause of an SQL statement.
     *
     * @param string|null $value More option that should be appended to the 'SELECT' keyword.
     * For example, in MySQL, the option `SQL_CALC_FOUND_ROWS` can be used.
     */
    public function selectOption(?string $value): static;

    /**
     * Specify the joins for a `SELECT` statement in a database query.
     *
     * @param array $value The joins to perform in the query. The format is the following:
     *
     * ```
     * [
     *     ['INNER JOIN', 'table1', 'table1.id = table2.id'],
     *     ['LEFT JOIN', 'table3', 'table1.id = table3.id'],
     * ]
     * ```
     *
     * @psalm-param list<Join> $value
     */
    public function setJoins(array $value): static;

    /**
     * Specify queries for a `SELECT` statement that are combined with `UNION`s.
     *
     * @param array $value The queries to union such as `['SELECT * FROM table1', 'SELECT * FROM table2']`.
     */
    public function setUnions(array $value): static;

    /**
     * Appends an SQL statement using `UNION` operator.
     *
     * @param QueryInterface|string $sql $sql The SQL statement to be appended using `UNION`.
     * @param bool $all `true` if using `UNION ALL` and `false` if using `UNION`.
     */
    public function union(QueryInterface|string $sql, bool $all = false): static;

    /**
     * Initially sets the `WHERE` part of the query.
     *
     * The `$condition` specified as an array can be in one of the following two formats:
     *
     * - key-value format: `['column1' => value1, 'column2' => value2, ...]`
     * - operator format: `[operator, operand1, operand2, ...]`
     *
     * A condition in key-value format represents the following SQL expression in general:
     * `column1=value1 AND column2=value2 AND ...`. In case when a value is an array,
     * an `IN` expression will be generated. And if a value is `null`, `IS NULL` will be used in the generated
     * expression. Below are some examples:
     *
     * - `['type' => 1, 'status' => 2]` generates `(type = 1) AND (status = 2)`.
     * - `['id' => [1, 2, 3], 'status' => 2]` generates `(id IN (1, 2, 3)) AND (status = 2)`.
     * - `['status' => null]` generates `status IS NULL`.
     *
     * A condition in operator format generates the SQL expression according to the specified operator, which can be one
     * of the following:
     *
     * - **and**: the operands should be concatenated together using `AND`. For example,
     *   `['and', 'id=1', 'id=2']` will generate `id=1 AND id=2`. If an operand is an array,
     *   it will be converted into a string using the rules described here. For example,
     *   `['and', 'type=1', ['or', 'id=1', 'id=2']]` will generate `type=1 AND (id=1 OR id=2)`.
     *   The method will *not* do any quoting or escaping.
     *
     * - **or**: similar to the `and` operator except that the operands are concatenated using `OR`. For example,
     *   `['or', ['type' => [7, 8, 9]], ['id' => [1, 2, 3]]]` will generate `(type IN (7, 8, 9) OR (id IN (1, 2, 3)))`.
     *
     * - **not**: this will take only one operand and build the negation of it by prefixing the query string with `NOT`.
     *   For example `['not', ['attribute' => null]]` will result in the condition `NOT (attribute IS NULL)`.
     *
     * - **between**: operand 1 should be the column name, and operand 2 and 3 should be the
     *   starting and ending values of the range that the column is in.
     *   For example, `['between', 'id', 1, 10]` will generate `id BETWEEN 1 AND 10`.
     *
     * - **not between**: similar to `between` except the `BETWEEN` is replaced with `NOT BETWEEN`
     *   in the generated condition.
     *
     * - **in**: operand 1 should be a column or DB expression, and operand 2 be an array representing
     *   the range of the values that the column or DB expression should be in. For example,
     *   `['in', 'id', [1, 2, 3]]` will generate `id IN (1, 2, 3)`.
     *   The method will quote the column name and escape values in the range.
     *
     *   To create a composite `IN` condition you can use and array for the column name and value, where the values are
     *   indexed by the column name:
     *   `['in', ['id', 'name'], [['id' => 1, 'name' => 'foo'], ['id' => 2, 'name' => 'bar']] ]`.
     *
     *   You may also specify a sub-query that's used to get the values for the `IN`-condition:
     *   `['in', 'user_id', (new Query())->select('id')->from('users')->where(['active' => 1])]`
     *
     * - **not in**: similar to the `in` operator except that `IN` is replaced with `NOT IN` in the generated condition.
     *
     * - **like**: operand 1 should be a column or DB expression, and operand 2 be a string or an array representing
     *   the values that the column or DB expression should be like.
     *   For example, `['like', 'name', 'tester']` will generate `name LIKE '%tester%'`.
     *   When the value range is given as an array, many `LIKE` predicates will be generated and concatenated using
     *   `AND`. For example, `['like', 'name', ['test', 'sample']]` will generate
     *   `name LIKE '%test%' AND name LIKE '%sample%'`.
     *   The method will quote the column name and escape special characters in the values.
     *   Sometimes, you may want to add the percentage characters to the matching value by yourself. You may supply
     *   a third operand `false` to do so. For example, `['like', 'name', '%tester', false]` will generate
     *   `name LIKE '%tester'`.
     *
     * - **or like**: similar to the `like` operator except that `OR` is used to concatenate the `LIKE` predicates when
     *   operand 2 is an array.
     *
     * - **not like**: similar to the `like` operator except that `LIKE` is replaced with `NOT LIKE` in the generated
     *   condition.
     *
     * - **or not like**: similar to the `not like` operator except that `OR` is used to concatenate the `NOT LIKE`
     *   predicates.
     *
     * - **exists**: operand 1 is a query object that used to build an `EXISTS` condition. For example
     *   `['exists', (new Query())->select('id')->from('users')->where(['active' => 1])]` will result in the following
     *   SQL expression:
     *   `EXISTS (SELECT "id" FROM "users" WHERE "active"=1)`.
     *
     * - **not exists**: similar to the `exists` operator except that `EXISTS` is replaced with `NOT EXISTS` in the
     *   generated condition.
     *
     * - Additionally, you can specify arbitrary operators as follows: A condition of `['>=', 'id', 10]` will result
     *   in the following SQL expression: `id >= 10`.
     *
     * **Note that this method will override any existing `WHERE` condition. You might want to use {@see andWhere()}
     * or {@see orWhere()} instead.**
     *
     * @param array|ExpressionInterface|string|null $condition The conditions to put in the `WHERE` part.
     * @param array $params The parameters (name => value) to bind to the query.
     *
     * @psalm-param ParamsType $params
     *
     * @throws LogicException If `where` was set previously.
     *
     * @see andWhere()
     * @see orWhere()
     */
    public function where(array|string|ExpressionInterface|null $condition, array $params = []): static;

    /**
     * Overwrites the `WHERE` part of the query.
     *
     * @param array|ExpressionInterface|string|null $condition The conditions to put in the `WHERE` part.
     * @param array $params The parameters (name => value) to bind to the query.
     *
     * @psalm-param ParamsType $params
     *
     * @see where()
     */
    public function setWhere(array|string|ExpressionInterface|null $condition, array $params = []): static;

    /**
     * Set an SQL statement using `WITH` syntax.
     *
     * @param QueryInterface|string $query The SQL statement.
     * @param ExpressionInterface|string $alias The query alias in `WITH` construction.
     * To specify the alias in plain SQL, you may pass an instance of {@see ExpressionInterface}.
     * @param bool $recursive Its `true` if using `WITH RECURSIVE` and `false` if using `WITH`.
     */
    public function withQuery(
        QueryInterface|string $query,
        ExpressionInterface|string $alias,
        bool $recursive = false,
    ): static;

    /**
     * Prepends an SQL statement using `WITH` syntax.
     *
     * @param QueryInterface|string $query The SQL statement to append using `UNION`.
     * @param ExpressionInterface|string $alias The query alias in `WITH` construction.
     * To specify the alias in plain SQL, you may pass an instance of {@see ExpressionInterface}.
     * @param bool $recursive Its `true` if using `WITH RECURSIVE` and `false` if using `WITH`.
     */
    public function addWithQuery(
        QueryInterface|string $query,
        ExpressionInterface|string $alias,
        bool $recursive = false,
    ): static;

    /**
     * Specifies the `WITH` query clause for the query.
     *
     * @param WithQuery ...$queries The `WITH` queries to append to the query.
     */
    public function withQueries(WithQuery ...$queries): static;
}<|MERGE_RESOLUTION|>--- conflicted
+++ resolved
@@ -433,22 +433,9 @@
      * Use an array to represent joining with a sub-query. The array must contain only one element.
      * The value must be a {@see Query} object representing the sub-query while the corresponding key represents the
      * alias for the sub-query.
-<<<<<<< HEAD
-     * @param array|string $on The join condition that should appear in the ON part. Please refer to {@see where()} on
-     * how to specify this parameter. Keys and values of an associative array are treated as column names and will be
-     * quoted before being used in an SQL query.
-=======
      * @param array|ExpressionInterface|string $on The join condition that should appear in the ON part. Please refer to
-     * {@see where()} on how to specify this parameter.
-     * Note that the array format of {@see where()} is designed to match columns to values instead of columns to
-     * columns, so the following would **not** work as expected: `['post.author_id' => 'user.id']`, it would match the
-     * `post.author_id` column value against the string `'user.id'`.
-     * It's recommended to use the string syntax here which is more suited for a join:
-     *
-     * ```php
-     * 'post.author_id = user.id'
-     * ```
->>>>>>> 6920c14a
+     * {@see where()} on how to specify this parameter. Keys and values of an associative array are treated as column names
+     * and will be quoted before being used in an SQL query.
      * @param array $params The parameters (name => value) to bind to the query.
      *
      * @psalm-param JoinTable $table
