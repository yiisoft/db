--- conflicted
+++ resolved
@@ -98,14 +98,8 @@
      */
     public function __toString(): string
     {
-<<<<<<< HEAD
-        [$sql, $params] = $this->db
-            ->getQueryBuilder()
-            ->build($this);
-=======
         return serialize($this);
     }
->>>>>>> 84bb9dc7
 
     public function addGroupBy(array|string|ExpressionInterface $columns): QueryInterface
     {
@@ -175,15 +169,9 @@
     {
         $condition = $this->filterCondition($condition);
 
-<<<<<<< HEAD
-        $rows = $this
-            ->createCommand()
-            ->queryAll();
-=======
         if ($condition !== []) {
             $this->andWhere($condition);
         }
->>>>>>> 84bb9dc7
 
         return $this;
     }
@@ -221,13 +209,7 @@
             $value = substr((string) $value, strlen($operator));
         }
 
-<<<<<<< HEAD
-        return $this
-            ->createCommand()
-            ->queryOne();
-=======
         return $this->andFilterWhere([$operator, $name, $value]);
->>>>>>> 84bb9dc7
     }
 
     public function andWhere($condition, array $params = []): QueryInterface
@@ -240,11 +222,6 @@
             $this->where = ['and', $this->where, $condition];
         }
 
-<<<<<<< HEAD
-        return $this
-            ->createCommand()
-            ->queryScalar();
-=======
         $this->addParams($params);
 
         return $this;
@@ -277,7 +254,6 @@
         $this->queryCacheDependency = $dependency;
 
         return $this;
->>>>>>> 84bb9dc7
     }
 
     /**
@@ -290,17 +266,11 @@
         }
 
         if ($this->indexBy === null) {
-<<<<<<< HEAD
-            return $this
-                ->createCommand()
-                ->queryColumn();
-=======
             $result = $this->createCommand()->queryColumn();
             if (is_array($result)) {
                 return $result;
             }
             return [];
->>>>>>> 84bb9dc7
         }
 
         if (is_string($this->indexBy) && count($this->select) === 1) {
@@ -311,9 +281,7 @@
             }
         }
 
-        $rows = $this
-            ->createCommand()
-            ->queryAll();
+        $rows = $this->createCommand()->queryAll();
         $results = [];
 
         /** @psalm-var array<array-key, array<string, string>> $rows */
@@ -370,9 +338,7 @@
 
         $command = $this->createCommand();
         $params = $command->getParams();
-        $command->setSql($this->db
-            ->getQueryBuilder()
-            ->selectExists($command->getSql()));
+        $command->setSql($this->db->getQueryBuilder()->selectExists($command->getSql()));
         $command->bindValues($params);
 
         return (bool) $command->queryScalar();
