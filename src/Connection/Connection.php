--- conflicted
+++ resolved
@@ -18,14 +18,10 @@
 use Yiisoft\Profiler\ProfilerAwareInterface;
 use Yiisoft\Profiler\ProfilerAwareTrait;
 
-<<<<<<< HEAD
 /**
  * Connection is the base class for all database connection classes.
  */
 abstract class Connection implements ConnectionInterface
-=======
-abstract class Connection implements ConnectionInterface, ProfilerAwareInterface
->>>>>>> 0b8f3a5a
 {
     use LoggerAwareTrait;
     use ProfilerAwareTrait;
