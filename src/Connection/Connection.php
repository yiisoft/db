<?php

declare(strict_types=1);

namespace Yiisoft\Db\Connection;

use Psr\Log\LoggerAwareTrait;
use Psr\Log\LogLevel;
use Throwable;
use Yiisoft\Cache\Dependency\Dependency;
use Yiisoft\Db\AwareTrait\ProfilerAwareTrait;
use Yiisoft\Db\Cache\QueryCache;
use Yiisoft\Db\Query\BatchQueryResult;
use Yiisoft\Db\Query\BatchQueryResultInterface;
use Yiisoft\Db\Query\QueryInterface;
use Yiisoft\Db\Schema\TableSchemaInterface;
use Yiisoft\Db\Transaction\TransactionInterface;

abstract class Connection implements ConnectionInterface
{
    use LoggerAwareTrait;
    use ProfilerAwareTrait;

    protected ?TransactionInterface $transaction = null;
    private bool $enableSavepoint = true;
    private int $serverRetryInterval = 600;
<<<<<<< HEAD
    private bool $enableSlaves = true;
    private bool $enableAutoSlaveForReadQueries = true;
    private array $slaves = [];
    private array $masters = [];
    private bool $shuffleMasters = true;
    private array $quotedTableNames = [];
    private array $quotedColumnNames = [];
    private ?Connection $master = null;
    private ?Connection $slave = null;
    private ?PDO $pdo = null;
    private QueryCache $queryCache;
    private ?Transaction $transaction = null;
=======
    private string $tablePrefix = '';
>>>>>>> 7c4679af

    public function __construct(private QueryCache $queryCache)
    {
    }

    public function beginTransaction(string $isolationLevel = null): TransactionInterface
    {
        $this->open();
        $this->transaction = $this->getTransaction();

        if ($this->transaction === null) {
            $this->transaction = $this->createTransaction();
        }

        if ($this->logger !== null) {
            $this->transaction->setLogger($this->logger);
        }

        $this->transaction->begin($isolationLevel);

        return $this->transaction;
    }

    public function cache(callable $callable, int $duration = null, Dependency $dependency = null): mixed
    {
        $this->queryCache->setInfo(
            [$duration ?? $this->queryCache->getDuration(), $dependency]
        );
        /** @var mixed */
        $result = $callable($this);
        $this->queryCache->removeLastInfo();
<<<<<<< HEAD
        return $result;
    }

    public function getAttributes(): array
    {
        return $this->attributes;
    }

    public function getCharset(): ?string
    {
        return $this->charset;
    }

    public function getDsn(): string
    {
        return $this->dsn;
    }

    public function getEmulatePrepare(): ?bool
    {
        return $this->emulatePrepare;
    }

    public function isSavepointEnabled(): bool
    {
        return $this->enableSavepoint;
    }

    public function areSlavesEnabled(): bool
    {
        return $this->enableSlaves;
    }

    public function isAutoSlaveForReadQueriesEnabled(): bool
    {
        return $this->enableAutoSlaveForReadQueries;
    }

    /**
     * Returns a value indicating whether the DB connection is established.
     *
     * @return bool whether the DB connection is established
     */
    public function isActive(): bool
    {
        return $this->pdo !== null;
    }

    /**
     * Returns the ID of the last inserted row or sequence value.
     *
     * @param string $sequenceName name of the sequence object (required by some DBMS)
     *
     * @throws Exception
     * @throws InvalidCallException
     *
     * @return string the row ID of the last row inserted, or the last value retrieved from the sequence object
     *
     * {@see http://php.net/manual/en/pdo.lastinsertid.php'>http://php.net/manual/en/pdo.lastinsertid.php}
     */
    public function getLastInsertID(string $sequenceName = ''): string
    {
        return $this->getSchema()->getLastInsertID($sequenceName);
    }

    /**
     * Returns the currently active master connection.
     *
     * If this method is called for the first time, it will try to open a master connection.
     *
     * @return Connection the currently active master connection. `null` is returned if there is no master available.
     */
    public function getMaster(): ?self
    {
        if ($this->master === null) {
            $this->master = $this->shuffleMasters
                ? $this->openFromPool($this->masters)
                : $this->openFromPoolSequentially($this->masters);
        }

        return $this->master;
    }

    /**
     * Returns the PDO instance for the currently active master connection.
     *
     * This method will open the master DB connection and then return {@see pdo}.
     *
     * @throws Exception
     *
     * @return PDO the PDO instance for the currently active master connection.
     */
    public function getMasterPdo(): PDO
    {
        $this->open();
        return $this->pdo;
    }

    public function getPassword(): ?string
    {
        return $this->password;
    }

    /**
     * The PHP PDO instance associated with this DB connection. This property is mainly managed by {@see open()} and
     * {@see close()} methods. When a DB connection is active, this property will represent a PDO instance; otherwise,
     * it will be null.
     *
     * @return PDO|null
     *
     * {@see pdoClass}
     */
    public function getPDO(): ?PDO
    {
        return $this->pdo;
    }

    /**
     * Returns the query builder for the current DB connection.
     *
     * @return QueryBuilder the query builder for the current DB connection.
     */
    public function getQueryBuilder(): QueryBuilder
    {
        return $this->getSchema()->getQueryBuilder();
    }

    public function getServerVersion(): string
    {
        return $this->getSchema()->getServerVersion();
    }
=======
>>>>>>> 7c4679af

        return $result;
    }

    public function createBatchQueryResult(QueryInterface $query, bool $each = false): BatchQueryResultInterface
    {
        return new BatchQueryResult($query, $each);
    }

    public function getTablePrefix(): string
    {
        return $this->tablePrefix;
    }

    public function getTableSchema(string $name, bool $refresh = false): ?TableSchemaInterface
    {
        return $this->getSchema()->getTableSchema($name, $refresh);
    }

    public function getTransaction(): ?TransactionInterface
    {
        return $this->transaction && $this->transaction->isActive() ? $this->transaction : null;
    }

    public function isSavepointEnabled(): bool
    {
        return $this->enableSavepoint;
    }

    public function noCache(callable $callable): mixed
    {
        $queryCache = $this->queryCache;
        $queryCache->setInfo(false);
        /** @var mixed */
        $result = $callable($this);
        $queryCache->removeLastInfo();

        return $result;
    }

    public function setEnableSavepoint(bool $value): void
    {
        $this->enableSavepoint = $value;
    }

<<<<<<< HEAD
    public function setEnableSlaves(bool $value): void
    {
        $this->enableSlaves = $value;
    }

    public function setEnableAutoSlaveForReadQueries(bool $value): void
    {
        $this->enableAutoSlaveForReadQueries = $value;
    }

    /**
     * Set connection for master server, you can specify multiple connections, adding the id for each one.
     *
     * @param string $key index master connection.
     * @param ConnectionInterface $db The connection every master.
     */
    public function setMaster(string $key, ConnectionInterface $master): void
    {
        $this->masters[$key] = $master;
    }

    /**
     * The password for establishing DB connection. Defaults to `null` meaning no password to use.
     *
     * @param string|null $value
     */
    public function setPassword(?string $value): void
    {
        $this->password = $value;
    }

    /**
     * Can be used to set {@see QueryBuilder} configuration via Connection configuration array.
     *
     * @param iterable $config the {@see QueryBuilder} properties to be configured.
     */
    public function setQueryBuilder(iterable $config): void
    {
        $builder = $this->getQueryBuilder();

        foreach ($config as $key => $value) {
            $builder->{$key} = $value;
        }
    }

    /**
     * The retry interval in seconds for dead servers listed in {@see setMaster()} and {@see setSlave()}.
     *
     * @param int $value
     */
    public function setServerRetryInterval(int $value): void
    {
        $this->serverRetryInterval = $value;
    }

    /**
     * Whether to shuffle {@see setMaster()} before getting one.
     *
     * @param bool $value
     */
    public function setShuffleMasters(bool $value): void
    {
        $this->shuffleMasters = $value;
    }

    /**
     * Set connection for master slave, you can specify multiple connections, adding the id for each one.
     *
     * @param string $key index slave connection.
     * @param ConnectionInterface $slave The connection every slave.
     */
    public function setSlave(string $key, ConnectionInterface $slave): void
    {
        $this->slaves[$key] = $slave;
    }

    /**
     * The common prefix or suffix for table names. If a table name is given as `{{%TableName}}`, then the percentage
     * character `%` will be replaced with this property value. For example, `{{%post}}` becomes `{{tbl_post}}`.
     *
     * @param string $value
     */
=======
>>>>>>> 7c4679af
    public function setTablePrefix(string $value): void
    {
        $this->tablePrefix = $value;
    }

    public function transaction(callable $callback, string $isolationLevel = null): mixed
    {
        $transaction = $this->beginTransaction($isolationLevel);

        $level = $transaction->getLevel();

        try {
            /** @var mixed */
            $result = $callback($this);

            if ($transaction->isActive() && $transaction->getLevel() === $level) {
                $transaction->commit();
            }
        } catch (Throwable $e) {
            $this->rollbackTransactionOnLevel($transaction, $level);

            throw $e;
        }

        return $result;
    }

    /**
     * Rolls back given {@see TransactionInterface} object if it's still active and level match. In some cases rollback
     * can fail, so this method is fail-safe. Exceptions thrown from rollback will be caught and just logged with
     * {@see logger->log()}.
     *
     * @param TransactionInterface $transaction TransactionInterface object given from {@see beginTransaction()}.
     * @param int $level TransactionInterface level just after {@see beginTransaction()} call.
     */
    private function rollbackTransactionOnLevel(TransactionInterface $transaction, int $level): void
    {
        if ($transaction->isActive() && $transaction->getLevel() === $level) {
            /**
             * {@see https://github.com/yiisoft/yii2/pull/13347}
             */
            try {
                $transaction->rollBack();
            } catch (\Exception $e) {
                $this->logger?->log(LogLevel::ERROR, (string) $e, [__METHOD__]);
                /** hide this exception to be able to continue throwing original exception outside */
            }
        }
    }
}<|MERGE_RESOLUTION|>--- conflicted
+++ resolved
@@ -24,22 +24,7 @@
     protected ?TransactionInterface $transaction = null;
     private bool $enableSavepoint = true;
     private int $serverRetryInterval = 600;
-<<<<<<< HEAD
-    private bool $enableSlaves = true;
-    private bool $enableAutoSlaveForReadQueries = true;
-    private array $slaves = [];
-    private array $masters = [];
-    private bool $shuffleMasters = true;
-    private array $quotedTableNames = [];
-    private array $quotedColumnNames = [];
-    private ?Connection $master = null;
-    private ?Connection $slave = null;
-    private ?PDO $pdo = null;
-    private QueryCache $queryCache;
-    private ?Transaction $transaction = null;
-=======
     private string $tablePrefix = '';
->>>>>>> 7c4679af
 
     public function __construct(private QueryCache $queryCache)
     {
@@ -71,140 +56,6 @@
         /** @var mixed */
         $result = $callable($this);
         $this->queryCache->removeLastInfo();
-<<<<<<< HEAD
-        return $result;
-    }
-
-    public function getAttributes(): array
-    {
-        return $this->attributes;
-    }
-
-    public function getCharset(): ?string
-    {
-        return $this->charset;
-    }
-
-    public function getDsn(): string
-    {
-        return $this->dsn;
-    }
-
-    public function getEmulatePrepare(): ?bool
-    {
-        return $this->emulatePrepare;
-    }
-
-    public function isSavepointEnabled(): bool
-    {
-        return $this->enableSavepoint;
-    }
-
-    public function areSlavesEnabled(): bool
-    {
-        return $this->enableSlaves;
-    }
-
-    public function isAutoSlaveForReadQueriesEnabled(): bool
-    {
-        return $this->enableAutoSlaveForReadQueries;
-    }
-
-    /**
-     * Returns a value indicating whether the DB connection is established.
-     *
-     * @return bool whether the DB connection is established
-     */
-    public function isActive(): bool
-    {
-        return $this->pdo !== null;
-    }
-
-    /**
-     * Returns the ID of the last inserted row or sequence value.
-     *
-     * @param string $sequenceName name of the sequence object (required by some DBMS)
-     *
-     * @throws Exception
-     * @throws InvalidCallException
-     *
-     * @return string the row ID of the last row inserted, or the last value retrieved from the sequence object
-     *
-     * {@see http://php.net/manual/en/pdo.lastinsertid.php'>http://php.net/manual/en/pdo.lastinsertid.php}
-     */
-    public function getLastInsertID(string $sequenceName = ''): string
-    {
-        return $this->getSchema()->getLastInsertID($sequenceName);
-    }
-
-    /**
-     * Returns the currently active master connection.
-     *
-     * If this method is called for the first time, it will try to open a master connection.
-     *
-     * @return Connection the currently active master connection. `null` is returned if there is no master available.
-     */
-    public function getMaster(): ?self
-    {
-        if ($this->master === null) {
-            $this->master = $this->shuffleMasters
-                ? $this->openFromPool($this->masters)
-                : $this->openFromPoolSequentially($this->masters);
-        }
-
-        return $this->master;
-    }
-
-    /**
-     * Returns the PDO instance for the currently active master connection.
-     *
-     * This method will open the master DB connection and then return {@see pdo}.
-     *
-     * @throws Exception
-     *
-     * @return PDO the PDO instance for the currently active master connection.
-     */
-    public function getMasterPdo(): PDO
-    {
-        $this->open();
-        return $this->pdo;
-    }
-
-    public function getPassword(): ?string
-    {
-        return $this->password;
-    }
-
-    /**
-     * The PHP PDO instance associated with this DB connection. This property is mainly managed by {@see open()} and
-     * {@see close()} methods. When a DB connection is active, this property will represent a PDO instance; otherwise,
-     * it will be null.
-     *
-     * @return PDO|null
-     *
-     * {@see pdoClass}
-     */
-    public function getPDO(): ?PDO
-    {
-        return $this->pdo;
-    }
-
-    /**
-     * Returns the query builder for the current DB connection.
-     *
-     * @return QueryBuilder the query builder for the current DB connection.
-     */
-    public function getQueryBuilder(): QueryBuilder
-    {
-        return $this->getSchema()->getQueryBuilder();
-    }
-
-    public function getServerVersion(): string
-    {
-        return $this->getSchema()->getServerVersion();
-    }
-=======
->>>>>>> 7c4679af
 
         return $result;
     }
@@ -250,91 +101,6 @@
         $this->enableSavepoint = $value;
     }
 
-<<<<<<< HEAD
-    public function setEnableSlaves(bool $value): void
-    {
-        $this->enableSlaves = $value;
-    }
-
-    public function setEnableAutoSlaveForReadQueries(bool $value): void
-    {
-        $this->enableAutoSlaveForReadQueries = $value;
-    }
-
-    /**
-     * Set connection for master server, you can specify multiple connections, adding the id for each one.
-     *
-     * @param string $key index master connection.
-     * @param ConnectionInterface $db The connection every master.
-     */
-    public function setMaster(string $key, ConnectionInterface $master): void
-    {
-        $this->masters[$key] = $master;
-    }
-
-    /**
-     * The password for establishing DB connection. Defaults to `null` meaning no password to use.
-     *
-     * @param string|null $value
-     */
-    public function setPassword(?string $value): void
-    {
-        $this->password = $value;
-    }
-
-    /**
-     * Can be used to set {@see QueryBuilder} configuration via Connection configuration array.
-     *
-     * @param iterable $config the {@see QueryBuilder} properties to be configured.
-     */
-    public function setQueryBuilder(iterable $config): void
-    {
-        $builder = $this->getQueryBuilder();
-
-        foreach ($config as $key => $value) {
-            $builder->{$key} = $value;
-        }
-    }
-
-    /**
-     * The retry interval in seconds for dead servers listed in {@see setMaster()} and {@see setSlave()}.
-     *
-     * @param int $value
-     */
-    public function setServerRetryInterval(int $value): void
-    {
-        $this->serverRetryInterval = $value;
-    }
-
-    /**
-     * Whether to shuffle {@see setMaster()} before getting one.
-     *
-     * @param bool $value
-     */
-    public function setShuffleMasters(bool $value): void
-    {
-        $this->shuffleMasters = $value;
-    }
-
-    /**
-     * Set connection for master slave, you can specify multiple connections, adding the id for each one.
-     *
-     * @param string $key index slave connection.
-     * @param ConnectionInterface $slave The connection every slave.
-     */
-    public function setSlave(string $key, ConnectionInterface $slave): void
-    {
-        $this->slaves[$key] = $slave;
-    }
-
-    /**
-     * The common prefix or suffix for table names. If a table name is given as `{{%TableName}}`, then the percentage
-     * character `%` will be replaced with this property value. For example, `{{%post}}` becomes `{{tbl_post}}`.
-     *
-     * @param string $value
-     */
-=======
->>>>>>> 7c4679af
     public function setTablePrefix(string $value): void
     {
         $this->tablePrefix = $value;
