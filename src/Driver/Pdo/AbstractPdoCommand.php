<?php

declare(strict_types=1);

namespace Yiisoft\Db\Driver\Pdo;

use PDO;
use PDOException;
use PDOStatement;
use Psr\Log\LoggerAwareInterface;
use Psr\Log\LoggerAwareTrait;
use Psr\Log\LogLevel;
use Throwable;
use Yiisoft\Db\Command\AbstractCommand;
use Yiisoft\Db\Command\Param;
use Yiisoft\Db\Command\ParamInterface;
use Yiisoft\Db\Connection\ConnectionInterface;
use Yiisoft\Db\Exception\ConvertException;
use Yiisoft\Db\Exception\Exception;
use Yiisoft\Db\Exception\InvalidParamException;
use Yiisoft\Db\Profiler\Context\CommandContext;
use Yiisoft\Db\Profiler\ProfilerAwareInterface;
use Yiisoft\Db\Profiler\ProfilerAwareTrait;
use Yiisoft\Db\QueryBuilder\QueryBuilderInterface;
use Yiisoft\Db\Schema\Column\ColumnInterface;

use function array_keys;
use function array_map;
use function restore_error_handler;
use function set_error_handler;
use function str_starts_with;

/**
 * Represents a database command that can be executed using a PDO (PHP Data Object) database connection.
 *
 * It's an abstract class that provides a common interface for building and executing various types of statements
 * such as {@see cancel()}, {@see execute()}, {@see insert()}, {@see update()}, {@see delete()}, etc., using a PDO
 * connection.
 *
 * It also provides methods for binding parameter values and retrieving query results.
 */
abstract class AbstractPdoCommand extends AbstractCommand implements PdoCommandInterface, LoggerAwareInterface, ProfilerAwareInterface
{
    use LoggerAwareTrait;
    use ProfilerAwareTrait;

    /**
     * @var PdoConnectionInterface
     */
    protected readonly ConnectionInterface $db;

    /**
     * @var PDOStatement|null Represents a prepared statement and, after the statement is executed, an associated
     * result set.
     *
     * @link https://www.php.net/manual/en/class.pdostatement.php
     */
    protected PDOStatement|null $pdoStatement = null;

    /**
     * @param PdoConnectionInterface $db The PDO database connection to use.
     */
    public function __construct(PdoConnectionInterface $db)
    {
        parent::__construct($db);
    }

    /**
     * This method mainly sets {@see pdoStatement} to be `null`.
     */
    public function cancel(): void
    {
        $this->pdoStatement = null;
    }

    public function getPdoStatement(): PDOStatement|null
    {
        return $this->pdoStatement;
    }

    public function bindParam(
        int|string $name,
        mixed &$value,
        int|null $dataType = null,
        int|null $length = null,
        mixed $driverOptions = null
    ): static {
        $this->prepare();

        if ($dataType === null) {
            $dataType = $this->db->getSchema()->getDataType($value);
        }

        if ($length === null) {
            $this->pdoStatement?->bindParam($name, $value, $dataType);
        } elseif ($driverOptions === null) {
            $this->pdoStatement?->bindParam($name, $value, $dataType, $length);
        } else {
            $this->pdoStatement?->bindParam($name, $value, $dataType, $length, $driverOptions);
        }

        return $this;
    }

    public function bindValue(int|string $name, mixed $value, int|null $dataType = null): static
    {
        if ($dataType === null) {
            $dataType = $this->db->getSchema()->getDataType($value);
        }

        $this->params[$name] = new Param($value, $dataType);

        return $this;
    }

    public function bindValues(array $values): static
    {
        if (empty($values)) {
            return $this;
        }

        /**
         * @psalm-var array<string, int>|ParamInterface|int $value
         */
        foreach ($values as $name => $value) {
            if ($value instanceof ParamInterface) {
                $this->params[$name] = $value;
            } else {
                $type = $this->db->getSchema()->getDataType($value);
                $this->params[$name] = new Param($value, $type);
            }
        }

        return $this;
    }

    public function prepare(bool|null $forRead = null): void
    {
        if (isset($this->pdoStatement)) {
            $this->bindPendingParams();

            return;
        }

        $sql = $this->getSql();

        /**
         * If SQL is empty, there will be {@see \ValueError} on prepare pdoStatement.
         *
         * @link https://php.watch/versions/8.0/ValueError
         */
        if ($sql === '') {
            return;
        }

        $pdo = $this->db->getActivePdo($sql, $forRead);

        try {
            $this->pdoStatement = $pdo->prepare($sql);
            $this->bindPendingParams();
        } catch (PDOException $e) {
            $message = $e->getMessage() . "\nFailed to prepare SQL: $sql";
            $errorInfo = $e->errorInfo ?? null;

            throw new Exception($message, $errorInfo, $e);
        }
    }

<<<<<<< HEAD
    public function upsertReturningPks(
        string $table,
        array|QueryInterface $insertColumns,
        array|bool $updateColumns = true,
    ): array|false {
        $primaryKeys = $this->db->getSchema()->getTableSchema($table)?->getPrimaryKey() ?? [];

        return $this->upsertReturning($table, $insertColumns, $updateColumns, $primaryKeys);
    }

=======
>>>>>>> 93d5f965
    /**
     * Binds pending parameters registered via {@see bindValue()} and {@see bindValues()}.
     *
     * Note that this method requires an active {@see pdoStatement}.
     */
    protected function bindPendingParams(): void
    {
        foreach ($this->params as $name => $value) {
            $this->pdoStatement?->bindValue($name, $value->getValue(), $value->getType());
        }
    }

    protected function getQueryBuilder(): QueryBuilderInterface
    {
        return $this->db->getQueryBuilder()->withTypecasting($this->dbTypecasting);
    }

    protected function getQueryMode(int $queryMode): string
    {
        return match ($queryMode) {
            self::QUERY_MODE_EXECUTE => 'execute',
            self::QUERY_MODE_ROW => 'queryOne',
            self::QUERY_MODE_ALL => 'queryAll',
            self::QUERY_MODE_COLUMN => 'queryColumn',
            self::QUERY_MODE_CURSOR => 'query',
            self::QUERY_MODE_SCALAR => 'queryScalar',
            self::QUERY_MODE_ROW | self::QUERY_MODE_EXECUTE => 'insertWithReturningPks'
        };
    }

    /**
     * Executes a prepared statement.
     *
     * It's a wrapper around {@see PDOStatement::execute()} to support transactions and retry handlers.
     *
     * @throws Exception
     * @throws Throwable
     */
    protected function internalExecute(): void
    {
        $attempt = 0;

        while (true) {
            try {
                if (
                    ++$attempt === 1
                    && $this->isolationLevel !== null
                    && $this->db->getTransaction() === null
                ) {
                    $this->db->transaction(
                        fn () => $this->internalExecute(),
                        $this->isolationLevel
                    );
                } else {
                    set_error_handler(
                        static fn(int $errorNumber, string $errorString): bool =>
                            str_starts_with($errorString, 'Packets out of order. Expected '),
                        E_WARNING,
                    );

                    try {
                        $this->pdoStatement?->execute();
                    } finally {
                        restore_error_handler();
                    }
                }
                break;
            } catch (PDOException $e) {
                $rawSql ??= $this->getRawSql();
                $e = (new ConvertException($e, $rawSql))->run();

                if ($this->retryHandler === null || !($this->retryHandler)($e, $attempt)) {
                    throw $e;
                }
            }
        }
    }

    /**
     * @throws InvalidParamException
     */
    protected function internalGetQueryResult(int $queryMode): mixed
    {
        if ($queryMode === self::QUERY_MODE_CURSOR) {
            /** @psalm-suppress PossiblyNullArgument */
            return new PdoDataReader($this->pdoStatement);
        }

        if ($queryMode === self::QUERY_MODE_EXECUTE) {
            return $this->pdoStatement?->rowCount() ?? 0;
        }

        if ($this->is($queryMode, self::QUERY_MODE_ROW)) {
            /** @psalm-var array|false $result */
            $result = $this->pdoStatement?->fetch(PDO::FETCH_ASSOC);

            if ($this->phpTypecasting && $result !== false) {
                $result = $this->phpTypecastRows([$result])[0];
            }
        } elseif ($this->is($queryMode, self::QUERY_MODE_SCALAR)) {
            /** @psalm-var mixed $result */
            $result = $this->pdoStatement?->fetchColumn();

            if (
                $this->phpTypecasting
                && $result !== false
                && ($column = $this->getResultColumn(0)) !== null
            ) {
                $result = $column->phpTypecast($result);
            }
        } elseif ($this->is($queryMode, self::QUERY_MODE_COLUMN)) {
            $result = $this->pdoStatement?->fetchAll(PDO::FETCH_COLUMN);

            if (
                $this->phpTypecasting
                && !empty($result)
                && ($column = $this->getResultColumn(0)) !== null
            ) {
                $result = array_map($column->phpTypecast(...), $result);
            }
        } elseif ($this->is($queryMode, self::QUERY_MODE_ALL)) {
            $result = $this->pdoStatement?->fetchAll(PDO::FETCH_ASSOC);

            if ($this->phpTypecasting && !empty($result)) {
                $result = $this->phpTypecastRows($result);
            }
        } else {
            throw new InvalidParamException("Unknown query mode '$queryMode'");
        }

        $this->pdoStatement?->closeCursor();

        return $result;
    }

    protected function queryInternal(int $queryMode): mixed
    {
        $logCategory = self::class . '::' . $this->getQueryMode($queryMode);

        $this->logger?->log(LogLevel::INFO, $rawSql = $this->getRawSql(), [$logCategory, 'type' => LogType::QUERY]);

        $queryContext = new CommandContext(__METHOD__, $logCategory, $this->getSql(), $this->getParams());

        /** @psalm-var string|null $rawSql */
        $this->profiler?->begin($rawSql ??= $this->getRawSql(), $queryContext);
        /** @psalm-var string $rawSql */
        try {
            /** @psalm-var mixed $result */
            $result = parent::queryInternal($queryMode);
        } catch (Throwable $e) {
            $this->profiler?->end($rawSql, $queryContext->setException($e));
            throw $e;
        }
        $this->profiler?->end($rawSql, $queryContext);

        return $result;
    }

    /**
     * Refreshes table schema, which was marked by {@see requireTableSchemaRefresh()}.
     */
    protected function refreshTableSchema(): void
    {
        if ($this->refreshTableName !== null) {
            $this->db->getSchema()->refreshTableSchema($this->refreshTableName);
        }
    }

    /**
     * Returns the column instance from the query result by the index, or `null` if the column type cannot be determined.
     */
    private function getResultColumn(int $index): ColumnInterface|null
    {
        $metadata = $this->pdoStatement?->getColumnMeta($index);

        if (empty($metadata)) {
            return null;
        }

        return $this->db->getSchema()->getResultColumn($metadata);
    }

    /**
     * Returns column instances with keys from the query result.
     *
     * @return ColumnInterface[]
     *
     * @psalm-param array<int, string|int> $keys
     */
    private function getResultColumns(array $keys): array
    {
        $columns = [];

        foreach ($keys as $i => $key) {
            $column = $this->getResultColumn($i);

            if ($column !== null) {
                $columns[$key] = $column;
            }
        }

        return $columns;
    }

    /**
     * Typecasts rows from the query result to PHP types according to the column types.
     *
     * @param array[] $rows
     */
    private function phpTypecastRows(array $rows): array
    {
        $keys = array_keys($rows[0]);
        $columns = $this->getResultColumns($keys);

        if (empty($columns)) {
            return $rows;
        }

        foreach ($rows as &$row) {
            foreach ($columns as $key => $column) {
                $row[$key] = $column->phpTypecast($row[$key]);
            }
        }

        return $rows;
    }
}<|MERGE_RESOLUTION|>--- conflicted
+++ resolved
@@ -166,19 +166,6 @@
         }
     }
 
-<<<<<<< HEAD
-    public function upsertReturningPks(
-        string $table,
-        array|QueryInterface $insertColumns,
-        array|bool $updateColumns = true,
-    ): array|false {
-        $primaryKeys = $this->db->getSchema()->getTableSchema($table)?->getPrimaryKey() ?? [];
-
-        return $this->upsertReturning($table, $insertColumns, $updateColumns, $primaryKeys);
-    }
-
-=======
->>>>>>> 93d5f965
     /**
      * Binds pending parameters registered via {@see bindValue()} and {@see bindValues()}.
      *
