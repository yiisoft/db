--- conflicted
+++ resolved
@@ -618,14 +618,10 @@
      *
      * @throws Exception|Throwable Execution failed.
      *
-     * @return array|bool The first row (in terms of an array) of the query result. False is returned if the query
-     * results in nothing.
-     */
-<<<<<<< HEAD
-    public function queryOne(array|int $fetchMode = null): array|bool;
-=======
+     * @return mixed The first row (in terms of an array) of the query result. False is returned if the query results
+     * in nothing.
+     */
     public function queryOne(): mixed;
->>>>>>> 976e4259
 
     /**
      * Executes the SQL statement and returns the value of the first column in the first row of data.
