<?php

declare(strict_types=1);

namespace Yiisoft\Db\Command;

use Closure;
use Throwable;
use Yiisoft\Db\Connection\ConnectionInterface;
use Yiisoft\Db\Exception\Exception;
use Yiisoft\Db\Query\DataReaderInterface;
use Yiisoft\Db\Query\QueryInterface;
use Yiisoft\Db\QueryBuilder\DMLQueryBuilderInterface;
use Yiisoft\Db\QueryBuilder\QueryBuilderInterface;
use Yiisoft\Db\Schema\Column\ColumnInterface;

use function array_map;
use function explode;
use function get_resource_type;
use function is_array;
use function is_int;
use function is_resource;
use function is_scalar;
use function stream_get_contents;

/**
 * Represents an SQL statement to execute in a database.
 *
 * It's usually created by calling {@see \Yiisoft\Db\Connection\ConnectionInterface::createCommand()}.
 *
 * You can get the SQL statement it represents via the {@see getSql()} method.
 *
 * To execute a non-query SQL (such as `INSERT`, `DELETE`, `UPDATE`), call {@see execute()}.
 *
 * To execute a SQL statement that returns a result (such as `SELECT`), use {@see queryAll()}, {@see queryOne()},
 * {@see queryColumn()}, {@see queryScalar()}, or {@see query()}.
 *
 * For example,
 *
 * ```php
 * $users = $connectionInterface->createCommand('SELECT * FROM user')->queryAll();
 * ```
 *
 * Abstract command supports SQL prepared statements and parameter binding.
 *
 * Call {@see bindValue()} to bind a value to a SQL parameter.
 * Call {@see bindParam()} to bind a PHP variable to a SQL parameter.
 *
 * When binding a parameter, the SQL statement is automatically prepared. You may also call {@see prepare()} explicitly
 * to do it.
 *
 * Abstract command supports building some SQL statements using methods such as {@see insert()}, {@see update()}, {@see delete()},
 * etc.
 *
 * For example, the following code will create and execute an `INSERT` SQL statement:
 *
 * ```php
 * $connectionInterface->createCommand()->insert(
 *     'user',
 *     ['name' => 'Sam', 'age' => 30],
 * )->execute();
 * ```
 *
 * To build `SELECT` SQL statements, please use {@see QueryInterface} and its implementations instead.
 *
 * @psalm-import-type BatchValues from DMLQueryBuilderInterface
 */
abstract class AbstractCommand implements CommandInterface
{
    /**
     * @param ConnectionInterface $db The database connection to use.
     */
    public function __construct(
        protected readonly ConnectionInterface $db,
    ) {
    }

    /**
     * Command in this query mode returns count of affected rows.
     *
     * @see execute()
     */
    protected const QUERY_MODE_EXECUTE = 1;
    /**
     * Command in this query mode returns the first row of selected data.
     *
     * @see queryOne()
     */
    protected const QUERY_MODE_ROW = 2;
    /**
     * Command in this query mode returns all rows of selected data.
     *
     * @see queryAll()
     */
    protected const QUERY_MODE_ALL = 4;
    /**
     * Command in this query mode returns all rows with the first column of selected data.
     *
     * @see queryColumn()
     */
    protected const QUERY_MODE_COLUMN = 8;
    /**
     * Command in this query mode returns {@see DataReaderInterface}, an abstraction for database cursor for
     * selected data.
     *
     * @see query()
     */
    protected const QUERY_MODE_CURSOR = 16;
    /**
     * Command in this query mode returns the first column in the first row of the query result
     *
     * @see queryScalar()
     */
    protected const QUERY_MODE_SCALAR = 32;

    /**
     * @var string|null Transaction isolation level.
     */
    protected string|null $isolationLevel = null;

    /**
     * @var ParamInterface[] Parameters to use.
     */
    protected array $params = [];

    /**
     * @var string|null Name of the table to refresh schema for. Null means not to refresh the schema.
     */
    protected string|null $refreshTableName = null;
    protected Closure|null $retryHandler = null;
    protected bool $dbTypecasting = true;
    protected bool $phpTypecasting = false;
    /**
     * @var string The SQL statement to execute.
     */
    private string $sql = '';

    public function addCheck(string $table, string $name, string $expression): static
    {
        $sql = $this->getQueryBuilder()->addCheck($table, $name, $expression);
        return $this->setSql($sql)->requireTableSchemaRefresh($table);
    }

    public function addColumn(string $table, string $column, ColumnInterface|string $type): static
    {
        $sql = $this->getQueryBuilder()->addColumn($table, $column, $type);
        return $this->setSql($sql)->requireTableSchemaRefresh($table);
    }

    public function addCommentOnColumn(string $table, string $column, string $comment): static
    {
        $sql = $this->getQueryBuilder()->addCommentOnColumn($table, $column, $comment);
        return $this->setSql($sql)->requireTableSchemaRefresh($table);
    }

    public function addCommentOnTable(string $table, string $comment): static
    {
        $sql = $this->getQueryBuilder()->addCommentOnTable($table, $comment);
        return $this->setSql($sql)->requireTableSchemaRefresh($table);
    }

    public function addDefaultValue(string $table, string $name, string $column, mixed $value): static
    {
        $sql = $this->getQueryBuilder()->addDefaultValue($table, $name, $column, $value);
        return $this->setSql($sql)->requireTableSchemaRefresh($table);
    }

    public function addForeignKey(
        string $table,
        string $name,
        array|string $columns,
        string $referenceTable,
        array|string $referenceColumns,
        ?string $delete = null,
        ?string $update = null
    ): static {
        $sql = $this->getQueryBuilder()->addForeignKey(
            $table,
            $name,
            $columns,
            $referenceTable,
            $referenceColumns,
            $delete,
            $update
        );
        return $this->setSql($sql)->requireTableSchemaRefresh($table);
    }

    public function addPrimaryKey(string $table, string $name, array|string $columns): static
    {
        $sql = $this->getQueryBuilder()->addPrimaryKey($table, $name, $columns);
        return $this->setSql($sql)->requireTableSchemaRefresh($table);
    }

    public function addUnique(string $table, string $name, array|string $columns): static
    {
        $sql = $this->getQueryBuilder()->addUnique($table, $name, $columns);
        return $this->setSql($sql)->requireTableSchemaRefresh($table);
    }

    public function alterColumn(string $table, string $column, ColumnInterface|string $type): static
    {
        $sql = $this->getQueryBuilder()->alterColumn($table, $column, $type);
        return $this->setSql($sql)->requireTableSchemaRefresh($table);
    }

    /**
     * @param string[] $columns
     *
     * @psalm-param BatchValues $rows
     *
     * @deprecated Use {@see insertBatch()} instead. It will be removed in version 3.0.0.
     */
    public function batchInsert(string $table, array $columns, iterable $rows): static
    {
        return $this->insertBatch($table, $rows, $columns);
    }

    public function insertBatch(string $table, iterable $rows, array $columns = []): static
    {
        $table = $this->getQueryBuilder()->getQuoter()->getRawTableName($table);

        $params = [];
        $sql = $this->getQueryBuilder()->insertBatch($table, $rows, $columns, $params);

        $this->setRawSql($sql);
        $this->bindValues($params);

        return $this;
    }

    abstract public function bindValue(int|string $name, mixed $value, ?int $dataType = null): static;

    abstract public function bindValues(array $values): static;

    public function checkIntegrity(string $schema, string $table, bool $check = true): static
    {
        $sql = $this->getQueryBuilder()->checkIntegrity($schema, $table, $check);
        return $this->setSql($sql);
    }

    public function createIndex(
        string $table,
        string $name,
        array|string $columns,
        ?string $indexType = null,
        ?string $indexMethod = null
    ): static {
        $sql = $this->getQueryBuilder()->createIndex($table, $name, $columns, $indexType, $indexMethod);
        return $this->setSql($sql)->requireTableSchemaRefresh($table);
    }

    public function createTable(string $table, array $columns, ?string $options = null): static
    {
        $sql = $this->getQueryBuilder()->createTable($table, $columns, $options);
        return $this->setSql($sql)->requireTableSchemaRefresh($table);
    }

    public function createView(string $viewName, QueryInterface|string $subQuery): static
    {
        $sql = $this->getQueryBuilder()->createView($viewName, $subQuery);
        return $this->setSql($sql)->requireTableSchemaRefresh($viewName);
    }

    public function delete(string $table, array|string $condition = '', array $params = []): static
    {
        $sql = $this->getQueryBuilder()->delete($table, $condition, $params);
        return $this->setSql($sql)->bindValues($params);
    }

    public function dropCheck(string $table, string $name): static
    {
        $sql = $this->getQueryBuilder()->dropCheck($table, $name);
        return $this->setSql($sql)->requireTableSchemaRefresh($table);
    }

    public function dropColumn(string $table, string $column): static
    {
        $sql = $this->getQueryBuilder()->dropColumn($table, $column);
        return $this->setSql($sql)->requireTableSchemaRefresh($table);
    }

    public function dropCommentFromColumn(string $table, string $column): static
    {
        $sql = $this->getQueryBuilder()->dropCommentFromColumn($table, $column);
        return $this->setSql($sql)->requireTableSchemaRefresh($table);
    }

    public function dropCommentFromTable(string $table): static
    {
        $sql = $this->getQueryBuilder()->dropCommentFromTable($table);
        return $this->setSql($sql)->requireTableSchemaRefresh($table);
    }

    public function dropDefaultValue(string $table, string $name): static
    {
        $sql = $this->getQueryBuilder()->dropDefaultValue($table, $name);
        return $this->setSql($sql)->requireTableSchemaRefresh($table);
    }

    public function dropForeignKey(string $table, string $name): static
    {
        $sql = $this->getQueryBuilder()->dropForeignKey($table, $name);
        return $this->setSql($sql)->requireTableSchemaRefresh($table);
    }

    public function dropIndex(string $table, string $name): static
    {
        $sql = $this->getQueryBuilder()->dropIndex($table, $name);
        return $this->setSql($sql)->requireTableSchemaRefresh($table);
    }

    public function dropPrimaryKey(string $table, string $name): static
    {
        $sql = $this->getQueryBuilder()->dropPrimaryKey($table, $name);
        return $this->setSql($sql)->requireTableSchemaRefresh($table);
    }

    public function dropTable(string $table, bool $ifExists = false, bool $cascade = false): static
    {
        $sql = $this->getQueryBuilder()->dropTable($table, $ifExists, $cascade);
        return $this->setSql($sql)->requireTableSchemaRefresh($table);
    }

    public function dropUnique(string $table, string $name): static
    {
        $sql = $this->getQueryBuilder()->dropUnique($table, $name);
        return $this->setSql($sql)->requireTableSchemaRefresh($table);
    }

    public function dropView(string $viewName): static
    {
        $sql = $this->getQueryBuilder()->dropView($viewName);
        return $this->setSql($sql)->requireTableSchemaRefresh($viewName);
    }

    public function getParams(bool $asValues = true): array
    {
        if (!$asValues) {
            return $this->params;
        }

        $buildParams = [];

        foreach ($this->params as $name => $value) {
            /** @psalm-var mixed */
            $buildParams[$name] = $value->getValue();
        }

        return $buildParams;
    }

    public function getRawSql(): string
    {
        if (empty($this->params)) {
            return $this->sql;
        }

        $queryBuilder = $this->getQueryBuilder();
        $params = array_map($queryBuilder->prepareParam(...), $this->params);

        if (!isset($params[0])) {
            return $queryBuilder->replacePlaceholders($this->sql, $params);
        }

        // Support unnamed placeholders should be dropped
        $sql = '';

        foreach (explode('?', $this->sql) as $i => $part) {
            $sql .= $part . ($params[$i] ?? '');
        }

        return $sql;
    }

    public function getSql(): string
    {
        return $this->sql;
    }

    public function insert(string $table, array|QueryInterface $columns): static
    {
        $params = [];
        $sql = $this->getQueryBuilder()->insert($table, $columns, $params);
        return $this->setSql($sql)->bindValues($params);
    }

    public function insertWithReturningPks(string $table, array|QueryInterface $columns): array|false
    {
        if (empty($this->db->getSchema()->getTableSchema($table)?->getPrimaryKey())) {
            if ($this->insert($table, $columns)->execute() === 0) {
                return false;
            }
            return [];
        }

        $params = [];
        $sql = $this->getQueryBuilder()->insertWithReturningPks($table, $columns, $params);

        $this->setSql($sql)->bindValues($params);

        /** @psalm-var array|bool $result */
        $result = $this->queryInternal(self::QUERY_MODE_ROW | self::QUERY_MODE_EXECUTE);

        return is_array($result) ? $result : false;
    }

    public function execute(): int
    {
        $sql = $this->getSql();

        if ($sql === '') {
            return 0;
        }

        /** @psalm-var int|bool $execute */
        $execute = $this->queryInternal(self::QUERY_MODE_EXECUTE);

        return is_int($execute) ? $execute : 0;
    }

    public function query(): DataReaderInterface
    {
        /** @psalm-var DataReaderInterface */
        return $this->queryInternal(self::QUERY_MODE_CURSOR);
    }

    public function queryAll(): array
    {
        /** @psalm-var list<array>|null $results */
        $results = $this->queryInternal(self::QUERY_MODE_ALL);
        return $results ?? [];
    }

    public function queryColumn(): array
    {
        /** @psalm-var mixed $results */
        $results = $this->queryInternal(self::QUERY_MODE_COLUMN);
        return is_array($results) ? $results : [];
    }

    public function queryOne(): array|null
    {
        /** @psalm-var mixed $results */
        $results = $this->queryInternal(self::QUERY_MODE_ROW);
        return is_array($results) ? $results : null;
    }

    public function queryScalar(): bool|string|null|int|float
    {
        /** @psalm-var mixed $result */
        $result = $this->queryInternal(self::QUERY_MODE_SCALAR);

        if (is_resource($result) && get_resource_type($result) === 'stream') {
            return stream_get_contents($result);
        }

        return is_scalar($result) ? $result : null;
    }

    public function renameColumn(string $table, string $oldName, string $newName): static
    {
        $sql = $this->getQueryBuilder()->renameColumn($table, $oldName, $newName);
        return $this->setSql($sql)->requireTableSchemaRefresh($table);
    }

    public function renameTable(string $table, string $newName): static
    {
        $sql = $this->getQueryBuilder()->renameTable($table, $newName);
        return $this->setSql($sql)->requireTableSchemaRefresh($table);
    }

    public function resetSequence(string $table, int|string|null $value = null): static
    {
        $sql = $this->getQueryBuilder()->resetSequence($table, $value);
        return $this->setSql($sql);
    }

    public function setRawSql(string $sql): static
    {
        if ($sql !== $this->sql) {
            $this->cancel();
            $this->reset();
            $this->sql = $sql;
        }

        return $this;
    }

    public function setSql(string $sql): static
    {
        $this->cancel();
        $this->reset();
        $this->sql = $this->getQueryBuilder()->getQuoter()->quoteSql($sql);
        return $this;
    }

    public function setRetryHandler(Closure|null $handler): static
    {
        $this->retryHandler = $handler;
        return $this;
    }

    public function truncateTable(string $table): static
    {
        $sql = $this->getQueryBuilder()->truncateTable($table);
        return $this->setSql($sql);
    }

    public function update(string $table, array $columns, array|string $condition = '', array $params = []): static
    {
        $sql = $this->getQueryBuilder()->update($table, $columns, $condition, $params);
        return $this->setSql($sql)->bindValues($params);
    }

    public function upsert(
        string $table,
        array|QueryInterface $insertColumns,
        array|bool $updateColumns = true,
    ): static {
        $params = [];
        $sql = $this->getQueryBuilder()->upsert($table, $insertColumns, $updateColumns, $params);
        return $this->setSql($sql)->bindValues($params);
    }

    public function upsertReturning(
        string $table,
        array|QueryInterface $insertColumns,
        array|bool $updateColumns = true,
        array|null $returnColumns = null,
    ): array|false {
<<<<<<< HEAD
        if ($returnColumns === []) {
            $this->upsert($table, $insertColumns, $updateColumns)->execute();
=======
        if (empty($this->db->getSchema()->getTableSchema($table)?->getPrimaryKey())) {
            if ($this->upsert($table, $insertColumns, $updateColumns)->execute() === 0) {
                return false;
            }
>>>>>>> 93d5f965
            return [];
        }

        $params = [];
        $sql = $this->getQueryBuilder()
            ->upsertReturning($table, $insertColumns, $updateColumns, $returnColumns, $params);

        $this->setSql($sql)->bindValues($params);

        /** @psalm-var array|bool $result */
        $result = $this->queryInternal(self::QUERY_MODE_ROW | self::QUERY_MODE_EXECUTE);

        return is_array($result) ? $result : false;
    }

    public function withDbTypecasting(bool $dbTypecasting = true): static
    {
        $new = clone $this;
        $new->dbTypecasting = $dbTypecasting;
        return $new;
    }

    public function withPhpTypecasting(bool $phpTypecasting = true): static
    {
        $new = clone $this;
        $new->phpTypecasting = $phpTypecasting;
        return $new;
    }

    public function withTypecasting(bool $typecasting = true): static
    {
        $new = clone $this;
        $new->dbTypecasting = $typecasting;
        $new->phpTypecasting = $typecasting;
        return $new;
    }

    /**
     * @return QueryBuilderInterface The query builder instance.
     */
    abstract protected function getQueryBuilder(): QueryBuilderInterface;

    /**
     * Returns the query result.
     *
     * @param int $queryMode Query mode, `QUERY_MODE_*`.
     *
     * @throws Exception
     * @throws Throwable
     */
    abstract protected function internalGetQueryResult(int $queryMode): mixed;

    /**
     * Executes a prepared statement.
     *
     * @throws Exception
     * @throws Throwable
     */
    abstract protected function internalExecute(): void;

    /**
     * Check if the value has a given flag.
     *
     * @param int $value Flags value to check.
     * @param int $flag Flag to look for in the value.
     *
     * @return bool Whether the value has a given flag.
     */
    protected function is(int $value, int $flag): bool
    {
        return ($value & $flag) === $flag;
    }

    /**
     * The method is called after the query is executed.
     *
     * @param int $queryMode Query mode, `QUERY_MODE_*`.
     *
     * @throws Exception
     * @throws Throwable
     */
    protected function queryInternal(int $queryMode): mixed
    {
        $isReadMode = $this->isReadMode($queryMode);
        $this->prepare($isReadMode);

        $this->internalExecute();

        /** @psalm-var mixed $result */
        $result = $this->internalGetQueryResult($queryMode);

        if (!$isReadMode) {
            $this->refreshTableSchema();
        }

        return $result;
    }

    /**
     * Refreshes table schema, which was marked by {@see requireTableSchemaRefresh()}.
     */
    abstract protected function refreshTableSchema(): void;

    /**
     * Marks a specified table schema to be refreshed after command execution.
     *
     * @param string $name Name of the table, which schema should be refreshed.
     */
    protected function requireTableSchemaRefresh(string $name): static
    {
        $this->refreshTableName = $name;
        return $this;
    }

    /**
     * Marks the command to execute in transaction.
     *
     * @param string|null $isolationLevel The isolation level to use for this transaction.
     *
     * {@see \Yiisoft\Db\Transaction\TransactionInterface::begin()} for details.
     */
    protected function requireTransaction(?string $isolationLevel = null): static
    {
        $this->isolationLevel = $isolationLevel;
        return $this;
    }

    /**
     * Resets the command object, so it can be reused to build another SQL statement.
     */
    protected function reset(): void
    {
        $this->sql = '';
        $this->params = [];
        $this->refreshTableName = null;
        $this->isolationLevel = null;
        $this->retryHandler = null;
    }

    /**
     * Checks if the query mode is a read mode.
     */
    private function isReadMode(int $queryMode): bool
    {
        return !$this->is($queryMode, self::QUERY_MODE_EXECUTE);
    }
}<|MERGE_RESOLUTION|>--- conflicted
+++ resolved
@@ -529,15 +529,8 @@
         array|bool $updateColumns = true,
         array|null $returnColumns = null,
     ): array|false {
-<<<<<<< HEAD
         if ($returnColumns === []) {
             $this->upsert($table, $insertColumns, $updateColumns)->execute();
-=======
-        if (empty($this->db->getSchema()->getTableSchema($table)?->getPrimaryKey())) {
-            if ($this->upsert($table, $insertColumns, $updateColumns)->execute() === 0) {
-                return false;
-            }
->>>>>>> 93d5f965
             return [];
         }
 
@@ -551,6 +544,16 @@
         $result = $this->queryInternal(self::QUERY_MODE_ROW | self::QUERY_MODE_EXECUTE);
 
         return is_array($result) ? $result : false;
+    }
+
+    public function upsertReturningPks(
+        string $table,
+        array|QueryInterface $insertColumns,
+        array|bool $updateColumns = true,
+    ): array|false {
+        $primaryKeys = $this->db->getSchema()->getTableSchema($table)?->getPrimaryKey() ?? [];
+
+        return $this->upsertReturning($table, $insertColumns, $updateColumns, $primaryKeys);
     }
 
     public function withDbTypecasting(bool $dbTypecasting = true): static
