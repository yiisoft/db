<?php

declare(strict_types=1);

namespace Yiisoft\Db\Schema;

use Throwable;
use Yiisoft\Db\Command\DataType;
use Yiisoft\Db\Constraint\ConstraintSchemaInterface;
use Yiisoft\Db\Exception\Exception;
use Yiisoft\Db\Exception\InvalidConfigException;
use Yiisoft\Db\Exception\NotSupportedException;
use Yiisoft\Db\Schema\Builder\ColumnInterface;
use Yiisoft\Db\Schema\Column\ColumnBuilder;
use Yiisoft\Db\Schema\Column\ColumnFactoryInterface;

/**
 * Represents the schema for a database table.
 *
 * It provides a set of methods for working with the schema of a database table, such as accessing the columns,
 * indexes, and constraints of a table, as well as methods for creating, dropping, and altering tables.
 */
interface SchemaInterface extends ConstraintSchemaInterface
{
    /**
     * The metadata type for retrieving the table schema.
     */
    public const SCHEMA = 'schema';
    /**
     * The metadata type for retrieving the primary key constraint.
     */
    public const PRIMARY_KEY = 'primaryKey';
    /**
     * The metadata type for retrieving the index constraints.
     */
    public const INDEXES = 'indexes';
    /**
     * The metadata type for retrieving the check constraint.
     */
    public const CHECKS = 'checks';
    /**
     * The metadata type for retrieving the foreign key constraints.
     */
    public const FOREIGN_KEYS = 'foreignKeys';
    /**
     * The metadata type for retrieving the default values constraint.
     */
    public const DEFAULT_VALUES = 'defaultValues';
    /**
     * The metadata type for retrieving the unique constraints.
     */
    public const UNIQUES = 'uniques';
    /**
     * The metadata type for retrieving the default constraint.
     */
    public const DEFAULTS = 'defaults';
    /**
     * Define the type of the index as `UNIQUE`, it's used in {@see DDLQueryBuilderInterface::createIndex()}.
     *
     * Supported by `MySQL`, `MariaDB`, `MSSQL`, `Oracle`, `PostgreSQL`, `SQLite`.
     */
    public const INDEX_UNIQUE = 'UNIQUE';
    /**
     * Define the type of the index as `BTREE`, it's used in {@see DDLQueryBuilderInterface::createIndex()}.
     *
     * Supported by `MySQL`, `PostgreSQL`.
     */
    public const INDEX_BTREE = 'BTREE';
    /**
     * Define the type of the index as `HASH`, it's used in {@see DDLQueryBuilderInterface::createIndex()}.
     *
     * Supported by `MySQL`, `PostgreSQL`.
     */
    public const INDEX_HASH = 'HASH';
    /**
     * Define the type of the index as `FULLTEXT`, it's used in {@see DDLQueryBuilderInterface::createIndex()}.
     *
     * Supported by `MySQL`.
     */
    public const INDEX_FULLTEXT = 'FULLTEXT';
    /**
     * Define the type of the index as `SPATIAL`, it's used in {@see DDLQueryBuilderInterface::createIndex()}.
     *
     * Supported by `MySQL`.
     */
    public const INDEX_SPATIAL = 'SPATIAL';
    /**
     * Define the type of the index as `GIST`, it's used in {@see DDLQueryBuilderInterface::createIndex()}.
     *
     * Supported by `PostgreSQL`.
     */
    public const INDEX_GIST = 'GIST';
    /**
     * Define the type of the index as `GIN`, it's used in {@see DDLQueryBuilderInterface::createIndex()}.
     *
     * Supported by `PostgreSQL`.
     */
    public const INDEX_GIN = 'GIN';
    /**
     * Define the type of the index as `BRIN`, it's used in {@see DDLQueryBuilderInterface::createIndex()}.
     *
     * Supported by `PostgreSQL`.
     */
    public const INDEX_BRIN = 'BRIN';
    /**
     * Define the type of the index as `CLUSTERED`, it's used in {@see DDLQueryBuilderInterface::createIndex()}.
     *
     * Supported by `MSSQL`.
     */
    public const INDEX_CLUSTERED = 'CLUSTERED';
    /**
     * Define the type of the index as `NONCLUSTERED`, it's used in {@see DDLQueryBuilderInterface::createIndex()}.
     *
     * Supported by `MSSQL`.
     */
    public const INDEX_NONCLUSTERED = 'NONCLUSTERED';
    /**
     * Define the type of the index as `BITMAP`, it's used in {@see DDLQueryBuilderInterface::createIndex()}.
     *
     * Supported by `Oracle`.
     */
    public const INDEX_BITMAP = 'BITMAP';
    /**
     * Define the abstract column type as a primary key.
     *
     * @deprecated Use {@see ColumnBuilder::pk()}. Will be removed in version 3.0.0.
     */
    public const TYPE_PK = 'pk';
    /**
     * Define the abstract column type as an `unsigned` primary key.
     *
     * @deprecated Use {@see ColumnBuilder::upk()}. Will be removed in version 3.0.0.
     */
    public const TYPE_UPK = 'upk';
    /**
     * Define the abstract column type as big primary key.
     *
     * @deprecated Use {@see ColumnBuilder::bigpk()}. Will be removed in version 3.0.0.
     */
    public const TYPE_BIGPK = 'bigpk';
    /**
     * Define the abstract column type as `unsigned` big primary key.
     *
     * @deprecated Use {@see ColumnBuilder::ubigpk()}. Will be removed in version 3.0.0.
     */
    public const TYPE_UBIGPK = 'ubigpk';
    /**
     * Define the abstract column type as an `uuid` primary key.
     *
     * @deprecated Use {@see ColumnBuilder::uuidpk()}. Will be removed in version 3.0.0.
     */
    public const TYPE_UUID_PK = 'uuid_pk';
    /**
     * Define the abstract column type as an`uuid` primary key with a sequence.
     *
     * @deprecated Use {@see ColumnBuilder::uuidpk(true)}. Will be removed in version 3.0.0.
     */
    public const TYPE_UUID_PK_SEQ = 'uuid_pk_seq';
    /**
     * Define the abstract column type as `uuid`.
     */
    public const TYPE_UUID = 'uuid';
    /**
     * Define the abstract column type as `char`.
     */
    public const TYPE_CHAR = 'char';
    /**
     * Define the abstract column type as `string`.
     */
    public const TYPE_STRING = 'string';
    /**
     * Define the abstract column type as `text`.
     */
    public const TYPE_TEXT = 'text';
    /**
     * Define the abstract column type as `binary`.
     */
    public const TYPE_BINARY = 'binary';
    /**
     * Define the abstract column type as `boolean`.
     */
    public const TYPE_BOOLEAN = 'boolean';
    /**
<<<<<<< HEAD
     * Define the abstract column type as `bit`.
     */
    public const TYPE_BIT = 'bit';
    /**
=======
>>>>>>> 88e3c723
     * Define the abstract column type as `tinyint`.
     */
    public const TYPE_TINYINT = 'tinyint';
    /**
     * Define the abstract column type as `smallint`.
     */
    public const TYPE_SMALLINT = 'smallint';
    /**
     * Define the abstract column type as `integer`.
     */
    public const TYPE_INTEGER = 'integer';
    /**
     * Define the abstract column type as `bigint`.
     */
    public const TYPE_BIGINT = 'bigint';
    /**
     * Define the abstract column type as `float`.
     */
    public const TYPE_FLOAT = 'float';
    /**
     * Define the abstract column type as `double`.
     */
    public const TYPE_DOUBLE = 'double';
    /**
     * Define the abstract column type as `decimal`.
     */
    public const TYPE_DECIMAL = 'decimal';
    /**
     * Define the abstract column type as `money`.
     */
    public const TYPE_MONEY = 'money';
    /**
     * Define the abstract column type as `datetime`.
     */
    public const TYPE_DATETIME = 'datetime';
    /**
     * Define the abstract column type as `timestamp`.
     */
    public const TYPE_TIMESTAMP = 'timestamp';
    /**
     * Define the abstract column type as `time`.
     */
    public const TYPE_TIME = 'time';
    /**
     * Define the abstract column type as `date`.
     */
    public const TYPE_DATE = 'date';
    /**
     * Define the abstract column type as `json`.
     */
    public const TYPE_JSON = 'json';
    /**
<<<<<<< HEAD
     * Define the abstract column type as `array`.
     */
    public const TYPE_ARRAY = 'array';
    /**
     * Define the abstract column type as `composite`.
     */
    public const TYPE_COMPOSITE = 'composite';

    /**
=======
>>>>>>> 88e3c723
     * Define the php type as `integer` for cast to php value.
     */
    public const PHP_TYPE_INTEGER = 'integer';
    /**
     * Define the php type as `string` for cast to php value.
     */
    public const PHP_TYPE_STRING = 'string';
    /**
     * Define the php type as `boolean` for cast to php value.
     */
    public const PHP_TYPE_BOOLEAN = 'boolean';
    /**
     * Define the php type as `double` for cast to php value.
     */
    public const PHP_TYPE_DOUBLE = 'double';
    /**
     * Define the php type as `resource` for cast to php value.
     */
    public const PHP_TYPE_RESOURCE = 'resource';
    /**
     * Define the php type as `array` for cast to php value.
     */
    public const PHP_TYPE_ARRAY = 'array';
    /**
     * Define the php type as `null` for cast to php value.
     */
    public const PHP_TYPE_NULL = 'NULL';

    /**
<<<<<<< HEAD
     * @psalm-param string[]|int[]|int|string|null $length
     *
     * @deprecated Use {@see getColumnFactory()} or {@see ColumnBuilder}. Will be removed in version 3.0.0.
=======
     * Returns the column schema factory for the database.
     *
     * @return ColumnFactoryInterface The column schema factory for the database.
>>>>>>> 88e3c723
     */
    public function getColumnFactory(): ColumnFactoryInterface;

    public function getColumnFactory(): ColumnFactoryInterface;

    /**
     * @return string|null The default schema name.
     */
    public function getDefaultSchema(): string|null;

    /**
     * Determines the SQL data type for the given PHP data value.
     *
     * @param mixed $data The data to find a type for.
     *
     * @return int The type.
     *
     * @see DataType
     */
    public function getDataType(mixed $data): int;

    /**
     * Returns the actual name of a given table name.
     *
     * This method will strip off curly brackets from the given table name and replace the percentage character '%' with
     * {@see ConnectionInterface::tablePrefix}.
     *
     * @param string $name The table name to convert.
     *
     * @return string The real name of the given table name.
     *
     * @deprecated Use {@see Quoter::getRawTableName()}. Will be removed in version 2.0.0.
     */
    public function getRawTableName(string $name): string;

    /**
     * Returns all schema names in the database, except system schemas.
     *
     * @param bool $refresh Whether to fetch the latest available schema names. If this is `false`, schema names fetched
     * before (if available) will be returned.
     *
     * @throws NotSupportedException
     *
     * @return array All schemas name in the database, except system schemas.
     */
    public function getSchemaNames(bool $refresh = false): array;

    /**
     * Returns all table names in the database.
     *
     * @param string $schema The schema of the tables. Defaults to empty string, meaning the current or default schema
     * name.
     * If not empty, the returned table names will be prefixed with the schema name.
     * @param bool $refresh Whether to fetch the latest available table names. If this is `false`, table names fetched
     * before (if available) will be returned.
     *
     * @throws NotSupportedException
     *
     * @return array All tables name in the database.
     */
    public function getTableNames(string $schema = '', bool $refresh = false): array;

    /**
     * Returns all unique indexes for the given table.
     *
     * Each array element is of the following structure:
     *
     * ```php
     * [
     *     'IndexName1' => ['col1' [, ...]],
     *     'IndexName2' => ['col2' [, ...]],
     * ]
     * ```
     *
     * @param TableSchemaInterface $table The table metadata.
     *
     * @throws Exception
     * @throws InvalidConfigException
     * @throws Throwable
     *
     * @return array All unique indexes for the given table.
     */
    public function findUniqueIndexes(TableSchemaInterface $table): array;

    /**
     * Obtains the metadata for the named table.
     *
     * @param string $name Table name. The table name may contain a schema name if any.
     * Don't quote the table name.
     * @param bool $refresh Whether to reload the table schema even if it's found in the cache.
     *
     * @return TableSchemaInterface|null Table metadata. `null` if the named table doesn't exist.
     */
    public function getTableSchema(string $name, bool $refresh = false): TableSchemaInterface|null;

    /**
     * Returns the metadata for all tables in the database.
     *
     * @param string $schema The schema of the tables. Defaults to empty string, meaning the current or default schema
     * name.
     * @param bool $refresh Whether to fetch the latest available table schemas. If this is `false`, cached data may be
     * returned if available.
     *
     * @return array The metadata for all tables in the database.
     *
     * @psalm-return list<TableSchemaInterface>
     */
    public function getTableSchemas(string $schema = '', bool $refresh = false): array;

    /**
     * Returns a value indicating whether an SQL statement is for read purpose.
     *
     * @param string $sql The SQL statement.
     *
     * @return bool Whether an SQL statement is for read purpose.
     *
     * @deprecated Use {@see DbStringHelper::isReadQuery()}. Will be removed in version 2.0.0.
     */
    public function isReadQuery(string $sql): bool;

    /**
     * Refreshes the schema.
     *
     * This method cleans up all cached table schemas so that they can be re-created later to reflect the database
     * schema change.
     */
    public function refresh(): void;

    /**
     * Refreshes the particular table schema.
     *
     * This method cleans up cached table schema so that it can be re-created later to reflect the database schema
     * change.
     *
     * @param string $name Table name.
     */
    public function refreshTableSchema(string $name): void;

    /**
     * Enable or disable the schema cache.
     *
     * @param bool $value Whether to enable or disable the schema cache.
     */
    public function enableCache(bool $value): void;

    /**
     * Returns all view names in the database.
     *
     * @param string $schema The schema of the views. Defaults to empty string, meaning the current or default schema
     * name. If not empty, the returned view names will be prefixed with the schema name.
     * @param bool $refresh Whether to fetch the latest available view names. If this is false, view names fetched
     * before (if available) will be returned.
     *
     * @return array All view names in the database.
     */
    public function getViewNames(string $schema = '', bool $refresh = false): array;
}<|MERGE_RESOLUTION|>--- conflicted
+++ resolved
@@ -10,7 +10,7 @@
 use Yiisoft\Db\Exception\Exception;
 use Yiisoft\Db\Exception\InvalidConfigException;
 use Yiisoft\Db\Exception\NotSupportedException;
-use Yiisoft\Db\Schema\Builder\ColumnInterface;
+use Yiisoft\Db\Schema\Column\ColumnInterface;
 use Yiisoft\Db\Schema\Column\ColumnBuilder;
 use Yiisoft\Db\Schema\Column\ColumnFactoryInterface;
 
@@ -181,13 +181,6 @@
      */
     public const TYPE_BOOLEAN = 'boolean';
     /**
-<<<<<<< HEAD
-     * Define the abstract column type as `bit`.
-     */
-    public const TYPE_BIT = 'bit';
-    /**
-=======
->>>>>>> 88e3c723
      * Define the abstract column type as `tinyint`.
      */
     public const TYPE_TINYINT = 'tinyint';
@@ -240,18 +233,6 @@
      */
     public const TYPE_JSON = 'json';
     /**
-<<<<<<< HEAD
-     * Define the abstract column type as `array`.
-     */
-    public const TYPE_ARRAY = 'array';
-    /**
-     * Define the abstract column type as `composite`.
-     */
-    public const TYPE_COMPOSITE = 'composite';
-
-    /**
-=======
->>>>>>> 88e3c723
      * Define the php type as `integer` for cast to php value.
      */
     public const PHP_TYPE_INTEGER = 'integer';
@@ -281,18 +262,10 @@
     public const PHP_TYPE_NULL = 'NULL';
 
     /**
-<<<<<<< HEAD
-     * @psalm-param string[]|int[]|int|string|null $length
-     *
-     * @deprecated Use {@see getColumnFactory()} or {@see ColumnBuilder}. Will be removed in version 3.0.0.
-=======
      * Returns the column schema factory for the database.
      *
      * @return ColumnFactoryInterface The column schema factory for the database.
->>>>>>> 88e3c723
-     */
-    public function getColumnFactory(): ColumnFactoryInterface;
-
+     */
     public function getColumnFactory(): ColumnFactoryInterface;
 
     /**
