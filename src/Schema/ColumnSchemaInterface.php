<?php

declare(strict_types=1);

namespace Yiisoft\Db\Schema;

/**
 * This interface defines a set of methods that must be implemented by a class that represents the column schema of a
 * database table column.
 */
interface ColumnSchemaInterface
{
    /**
     * The allowNull can be set to either `true` or `false`, depending on whether null values should be allowed in the
     * ColumnSchema class.
     *
     * By default, the allowNull is set to `false`, so if it isn't specified when defining a ColumnSchema class,
     * null values won't be allowed in the ColumnSchema class.
     *
     * ```php
     * $columns = [
     *     'description' => $this->text()->allowNull(),
     * ];
     * ```
     */
    public function allowNull(bool $value): void;

    /**
     * The autoIncrement is a column that's assigned a unique value automatically by the database management system
     * (DBMS) whenever a new row is inserted into the table. This is useful for generating unique IDs for rows in the
     * table, such as customer or employee numbers. The autoIncrement attribute can be specified for `INTEGER` or
     * `BIGINT` data types.
     *
     * By default, the autoIncrement is set to `false`, so if it isn't specified when defining a ColumnSchema class,
     * the autoIncrement won't be allowed in the ColumnSchema class.
     *
     * ```php
     * $columns = [
     *    'id' => $this->primaryKey()->autoIncrement(),
     * ];
     * ```
     */
    public function autoIncrement(bool $value): void;

    /**
     * The comment refers to a string of text that can be added to a column in a database table.
     *
     * The comment can give more information about the purpose or usage of the column.
     *
     * By default, the comment is set to `null`, so if it isn't specified when defining a ColumnSchema class, the
     * comment won't be allowed in the ColumnSchema class.
     *
     * ```php
     * $columns = [
     *    'description' => $this->text()->comment('Description of the product'),
     * ];
     * ```
     */
    public function comment(string|null $value): void;

    /**
     * A computed column is a virtual column that computes its values from an expression. We can use a constant value,
     * function, value derived from other columns, non-computed column name, or their combinations.
     *
     * By default, the computed is set to `false`, so if it isn't specified when defining a ColumnSchema class, the
     * computed won't be allowed in the ColumnSchema class.
     *
     * ```php
     * $columns = [
     *   'description' => $this->text()->computed(true),
     * ];
     * ```
     */
    public function computed(bool $value): void;

    /**
     * The dbType represents the data type of column in a database table. This property is typically used when working
     * with the database layer, which provides a set of classes and methods for interacting with databases in a
     * consistent and abstracted way.
     *
     * The data type can be one of the built-in data types supported by the database server (such as INTEGER, VARCHAR,
     * DATETIME, etc.), a custom data type defined by the database server,
     * or null if the database allows untyped columns. The dbType property is used to
     * specify the type of data that can be stored in the column and how it should be treated by the database server
     * when performing operations on it.
     *
     * For example, if a column has a dbType of INTEGER, it means that it can only store integer values and the database
     * server will perform certain optimizations and type checking when working with the column. Similarly, if a column
     * has a dbType of VARCHAR, it means that it can store character strings of a certain length, and the database
     * server will treat the data in the column as a character string when performing operations on it.
     *
     * ```php
     * $columns = [
     *    'description' => $this->text()->dbType('text'),
     * ];
     * ```
     */
    public function dbType(string|null $value): void;

    /**
     * The dbTypecast is used to convert a value from its PHP representation to a database-specific representation.
     * It's typically used when preparing an SQL statement for execution, to ensure that the values being bound to
     * placeholders in the statement are in a format that the database can understand.
     *
     * The dbTypecast method is typically called automatically by the yiisoft/db library when preparing an SQL
     * statement for execution, so you don't usually need to call it directly in your code. However, it can be useful
     * to understand how it works if you need to customize the way that values are converted for use in a SQL statement.
     *
     * If the value is null or an {@see Expression}, it won't be converted.
     */
    public function dbTypecast(mixed $value): mixed;

    /**
     * The default value is a value that's automatically assigned to a column when a new row is inserted into the
     * database table. The default value can be a constant value, function, value derived from other columns,
     * non-computed column name, or their combinations.
     *
     * By default, value is set to `null`, so if it isn't specified when defining a ColumnSchema class, the default
     * value won't be allowed in the ColumnSchema class.
     *
     * ```php
     * $columns = [
     *   'description' => $this->text()->defaultValue('Description of the product'),
     * ];
     * ```
     */
    public function defaultValue(mixed $value): void;

    /**
     * The enumValues is a list of possible values for the column.
     *
     * It's used only for `ENUM` columns.
     *
     * By default, the enumValues are set to `null`, so if it isn't specified when defining a ColumnSchema class, the
     * enumValues won't be allowed in the ColumnSchema class.
     *
     * ```php
     * $columns = [
     *  'status' => $this->string(16)->enumValues(['active', 'inactive']),
     * ];
     * ```
     */
    public function enumValues(array|null $value): void;

    /**
     * The extra column schema refers to a string attribute that can be used to specify more SQL to be appended to the
     * generated SQL for a column.
     *
     * This can be useful for adding custom constraints or other SQL statements that aren't supported by the column
     * schema itself.
     *
     * By default, the extra is set to `null`, so if it isn't specified when defining a ColumnSchema class, the extra
     * won't be allowed in the ColumnSchema class.
     *
     * ```php
     * $columns = [
     *  'description' => $this->text()->extra('ON UPDATE CURRENT_TIMESTAMP'),
     * ];
     * ```
     */
    public function extra(string|null $value): void;

    /**
     * @return string|null The comment of the column. `null` if no comment has been defined.
     * By default, it returns `null`.
     *
     * @see comment()
     */
    public function getComment(): string|null;

    /**
     * @return string|null The database type of the column.
     * Null means the column has no type in the database.
     *
     * @see dbType()
     */
    public function getDbType(): string|null;

    /**
     * @return mixed The default value of the column. `null` if no default value has been defined.
     * By default, it returns `null`.
     *
     * @see defaultValue()
     */
    public function getDefaultValue(): mixed;

    /**
     * @return array|null The enum values of the column. `null` if no enum values have been defined.
     * By default, it returns `null`.
     *
     * @see enumValues()
     */
    public function getEnumValues(): array|null;

    /**
     * @return string|null The extra of the column. `null` if no extra has been defined.
     * By default, it returns `null`.
     *
     * @see extra()
     */
    public function getExtra(): string|null;

    /**
     * @return string The name of the column.
<<<<<<< HEAD
     *
     * @psalm-return non-empty-string
=======
>>>>>>> 4e412a5c
     */
    public function getName(): string;

    /**
     * @return int|null The precision of the column. `null` if no precision has been defined.
     * By default, it returns `null`.
     *
     * @see precision()
     */
    public function getPrecision(): int|null;

    /**
     * @return string|null The phpType of the column. `null` if no phpType has been defined.
     * By default, it returns `null`.
     *
     * @psalm-return non-empty-string|null
     *
     * @see phpType()
     */
    public function getPhpType(): string|null;

    /**
     * @return int|null The scale of the column. `null` if no scale has been defined.
     * By default, it returns `null`.
     *
     * @see scale()
     */
    public function getScale(): int|null;

    /**
     * @return int|null The size of the column. `null` if no size has been defined.
     * By default, it returns `null`.
     *
     * @see size()
     */
    public function getSize(): int|null;

    /**
     * @return string The type of the column.
<<<<<<< HEAD
     *
     * @psalm-return non-empty-string
=======
>>>>>>> 4e412a5c
     *
     * @see type()
     */
    public function getType(): string;

    /**
     * Whether this column is nullable.
     *
     * @see allowNull()
     */
    public function isAllowNull(): bool;

    /**
     * Whether this column is auto incremental.
     *
     * This is only meaningful when {@see type} is `smallint`, `integer` or `bigint`.
     *
     * @see autoIncrement()
     */
    public function isAutoIncrement(): bool;

    /**
     * Whether this column is computed.
     *
     * @see computed()
     */
    public function isComputed(): bool;

    /**
     * Whether this column is a primary key.
     *
     * @see primaryKey()
     */
    public function isPrimaryKey(): bool;

    /**
     * Whether this column is unsigned. This is only meaningful when {@see type} is `smallint`, `integer`
     * or `bigint`.
     *
     * @see unsigned()
     */
    public function isUnsigned(): bool;

    /**
     * The phpType is used to return the PHP data type that's most appropriate for representing the data stored in the
     * column. This is determined based on the data type of the column as defined in the database schema. For example,
     * if the column is defined as a varchar or text data type, the phpType() method may return string. If the column
     * is defined as an int or tinyint, the phpType() method may return an integer.
     *
     * By default, the phpType is set to `null`. Db ColumnSchema class will generate phpType automatically based on the
     * column type.
     *
     * ```php
     * $columns = [
     *    'description' => $this->text()->phpType('string'),
     * ];
     * ```
     */
    public function phpType(string|null $value): void;

    /**
     * Converts the input value according to {@see phpType} after retrieval from the database.
     *
     * If the value is null or an {@see Expression}, it won't be converted.
     */
    public function phpTypecast(mixed $value): mixed;

    /**
     * The precision is the total number of digits that are used to represent the value. This is only meaningful when
     * {@see type} is `decimal`.
     *
     * By default, the precision is set to `null`, so if it isn't specified when defining a ColumnSchema class, the
     * precision won't be allowed in the ColumnSchema class.
     *
     * ```php
     * $columns = [
     *    'price' => $this->decimal(10, 2)->precision(10),
     * ];
     */
    public function precision(int|null $value): void;

    /**
     * The primary key is a column or set of columns that uniquely identifies each row in a table. The primaryKey of the
     * ColumnSchema class is used to specify which column or columns should be used as the primary key for a particular
     * table.
     *
     * By default, the primaryKey is set to `false`, so if it isn't specified when defining a ColumnSchema class, the
     * primaryKey won't be allowed in the ColumnSchema class.
     *
     * ```php
     * $columns = [
     *   'id' => $this->primaryKey(),
     * ];
     * ```
     */
    public function primaryKey(bool $value): void;

    /**
     * The scale is the number of digits to the right of the decimal point and is only meaningful when {@see type} is
     * `decimal`.
     *
     * By default, the scale is set to `null`, so if it isn't specified when defining a ColumnSchema class, the scale
     * won't be allowed in the ColumnSchema class.
     *
     * ```php
     * $columns = [
     *   'price' => $this->decimal(10, 2)->scale(2),
     * ];
     * ```
     */
    public function scale(int|null $value): void;

    /**
     * The size refers to the number of characters or digits allowed in a column of a database table. The size is
     * typically used for character or numeric data types, such as VARCHAR or INT, to specify the maximum length or
     * precision of the data that can be stored in the column.
     *
     * By default, the size is set to `null`, so if it isn't specified when defining a ColumnSchema class, the size
     * won't be allowed in the ColumnSchema class.
     *
     * ```php
     * $columns = [
     *  'name' => $this->string()->size(255),
     * ];
     * ```
     */
    public function size(int|null $value): void;

    /**
     * The type of the ColumnSchema class that's used to set the data type of column in a database table.
     *
     * The data type of column specifies the kind of values that can be stored in that column, such as integers,
     * strings, dates, or floating point numbers.
     *
     * ```php
     * $columns = [
     *  'description' => $this->text()->type('text'),
     * ];
     */
    public function type(string $value): void;

    /**
     * The unsigned is used to specify that a column in a database table should be an unsigned integer. An unsigned
     * integer is a data type that can only represent positive whole numbers, and can't represent negative numbers
     * or decimal values.
     *
     * By default, the unsigned is set to `false`, so if it isn't specified, when defining a ColumnSchema class, the
     * unsigned won't be allowed in the ColumnSchema class.
     *
     * ```php
     * $columns = [
     *   'age' => $this->integer()->unsigned(),
     * ];
     * ```
     */
    public function unsigned(bool $value): void;
}<|MERGE_RESOLUTION|>--- conflicted
+++ resolved
@@ -202,11 +202,7 @@
 
     /**
      * @return string The name of the column.
-<<<<<<< HEAD
-     *
      * @psalm-return non-empty-string
-=======
->>>>>>> 4e412a5c
      */
     public function getName(): string;
 
@@ -246,11 +242,7 @@
 
     /**
      * @return string The type of the column.
-<<<<<<< HEAD
-     *
      * @psalm-return non-empty-string
-=======
->>>>>>> 4e412a5c
      *
      * @see type()
      */
