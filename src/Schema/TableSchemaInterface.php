<?php

declare(strict_types=1);

namespace Yiisoft\Db\Schema;

<<<<<<< HEAD
use Yiisoft\Db\Exception\NotSupportedException;
use Yiisoft\Db\Schema\Column\ColumnSchemaInterface;

=======
>>>>>>> 0acb116a
/**
 * Represents the metadata of a database table.
 *
 * It defines a set of methods to retrieve the table name, schema name, column names, primary key, foreign keys, etc.
 *
 * The information is obtained from the database schema and may vary according to the DBMS type.
 */
interface TableSchemaInterface
{
    /**
     * Gets the named column metadata.
     *
     * This is a convenient method for retrieving a named column even if it doesn't exist.
     *
     * @param string $name The column name.
     *
     * @return ColumnSchemaInterface|null The named column metadata. Null if the named column doesn't exist.
     */
    public function getColumn(string $name): ColumnSchemaInterface|null;

    /**
     * @return array The names of all columns in this table.
     */
    public function getColumnNames(): array;

    /**
     * @return string|null The comment of the table. Null if no comment.
     */
    public function getComment(): string|null;

    /**
     * @return string|null The name of the schema that this table belongs to.
     */
    public function getSchemaName(): string|null;

    /**
     * @return string The name of this table. The schema name isn't included. Use {@see fullName} to get the name with
     * schema name prefix.
     */
    public function getName(): string;

    /**
     * @return string|null The full name of this table, which includes the schema name prefix, if any. Note that if the
     * schema name is the same as the {@see Schema::defaultSchema} schema name, the schema name won't be included.
     */
    public function getFullName(): string|null;

    /**
     * @return string|null The sequence name for the primary key. Null if no sequence.
     */
    public function getSequenceName(): string|null;

    /**
     * @return array The primary key column names.
     *
     * @psalm-return string[]
     */
    public function getPrimaryKey(): array;

    /**
     * @return ColumnSchemaInterface[] The column metadata of this table.
     * Array of {@see ColumnSchemaInterface} objects indexed by column names.
     *
     * @psalm-return array<string, ColumnSchemaInterface>
     */
    public function getColumns(): array;

    /**
     * Set the name of the schema that this table belongs to.
     *
     * @param string|null $value The name of the schema that this table belongs to.
     */
    public function schemaName(string|null $value): void;

    /**
     * Set the name of this table.
     *
     * The schema name isn't included. Use {@see fullName} to set the name with schema name prefix.
     *
     * @param string $value The name of this table.
     */
    public function name(string $value): void;

    /**
     * Set the full name of this table, which includes the schema name prefix, if any. Note that if the schema name is
     * the same as the {@see Schema::defaultSchema} schema name, the schema name won't be included.
     *
     * @param string|null $value The full name of this table.
     */
    public function fullName(string|null $value): void;

    /**
     * Set the comment of the table.
     *
     * Null if no comment. This isn't supported by all DBMS.
     *
     * @param string|null $value The comment of the table.
     */
    public function comment(string|null $value): void;

    /**
     * Set sequence name for the primary key.
     *
     * @param string|null $value The sequence name for the primary key. Null if no sequence.
     */
    public function sequenceName(string|null $value): void;

    /**
     * Set primary keys of this table.
     *
     * @param string $value The primary key column name.
     */
    public function primaryKey(string $value): void;

    /**
     * Set one column metadata of this table.
     *
     * @param string $name The column name.
     */
    public function column(string $name, ColumnSchemaInterface $value): void;

    /**
     * @return string|null The name of the catalog (database) that this table belongs to. Defaults to null, meaning no
     * catalog (or the current database).
     *
     * Specifically for MSSQL Server
     */
    public function getCatalogName(): string|null;

    /**
     * Set name of the catalog (database) that this table belongs to. Defaults to null, meaning no catalog (or the
     * current database). Specifically for MSSQL Server
     *
     * @param string|null $value The name of the catalog (database) that this table belongs to.
     */
    public function catalogName(string|null $value): void;

    /**
     * @return string|null The name of the server that this table belongs to. Defaults to null, meaning no server
     * (or the current server).
     *
     * Specifically for MSSQL Server
     */
    public function getServerName(): string|null;

    /**
     * Set name of the server that this table belongs to. Defaults to null, meaning no server (or the current server).
     * Specifically for MSSQL Server
     *
     * @param string|null $value The name of the server that this table belongs to.
     */
    public function serverName(string|null $value): void;

    /**
     * @return string|null The SQL for create current table or `null` if a query not found/exists. Now supported only in
     * MySQL and Oracle DBMS.
     */
    public function getCreateSql(): string|null;

    /**
     * Set SQL for create current table or null if a query not found/exists. Now supported only in MySQL and Oracle DBMS.
     *
     * @param string $sql The SQL for create current table or `null` if a query not found/exists.
     */
    public function createSql(string $sql): void;

    /**
     * @return array The foreign keys of this table. Each array element is of the following structure:
     *
     * ```php
     * [
     *  'ForeignTableName',
     *  'fk1' => 'pk1',  // pk1 is in foreign table
     *  'fk2' => 'pk2',  // if composite foreign key
     * ]
     * ```
     *
     * @psalm-return array<array-key, array>
     */
    public function getForeignKeys(): array;

    /**
     * Set foreign keys of this table.
     *
     * @psalm-param array<array-key, array> $value The foreign keys of this table.
     */
    public function foreignKeys(array $value): void;

    /**
     * Set one foreignKey by index.
     *
     * @param int|string $id The index of foreign key.
     * @param array $to The foreign key.
     */
    public function foreignKey(string|int $id, array $to): void;
}<|MERGE_RESOLUTION|>--- conflicted
+++ resolved
@@ -4,12 +4,8 @@
 
 namespace Yiisoft\Db\Schema;
 
-<<<<<<< HEAD
-use Yiisoft\Db\Exception\NotSupportedException;
 use Yiisoft\Db\Schema\Column\ColumnSchemaInterface;
 
-=======
->>>>>>> 0acb116a
 /**
  * Represents the metadata of a database table.
  *
