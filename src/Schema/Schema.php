--- conflicted
+++ resolved
@@ -155,22 +155,7 @@
      *
      * @return TableSchemaInterface|null DBMS-dependent table metadata, `null` if the table does not exist.
      */
-<<<<<<< HEAD
-    public function getLastInsertID(string $sequenceName = ''): string
-    {
-        if ($this->db->isActive()) {
-            return $this->db
-                ->getPDO()
-                ->lastInsertId(
-                    $sequenceName === '' ? null : $this->quoteTableName($sequenceName)
-                );
-        }
-
-        throw new InvalidCallException('DB Connection is not active.');
-    }
-=======
     abstract protected function loadTableSchema(string $name): ?TableSchemaInterface;
->>>>>>> 84bb9dc7
 
     public function getDefaultSchema(): ?string
     {
@@ -179,31 +164,6 @@
 
     public function getPdoType(mixed $data): int
     {
-<<<<<<< HEAD
-        $this->db
-            ->createCommand("SAVEPOINT $name")
-            ->execute();
-    }
-
-    /**
-     * @inheritDoc
-     */
-    public function releaseSavepoint(string $name): void
-    {
-        $this->db
-            ->createCommand("RELEASE SAVEPOINT $name")
-            ->execute();
-    }
-
-    /**
-     * @inheritDoc
-     */
-    public function rollBackSavepoint(string $name): void
-    {
-        $this->db
-            ->createCommand("ROLLBACK TO SAVEPOINT $name")
-            ->execute();
-=======
         /** @psalm-var array<string, int> */
         $typeMap = [
             // php type => PDO type
@@ -217,18 +177,11 @@
         $type = gettype($data);
 
         return $typeMap[$type] ?? PDO::PARAM_STR;
->>>>>>> 84bb9dc7
     }
 
     public function getSchemaCache(): SchemaCache
     {
-<<<<<<< HEAD
-        $this->db
-            ->createCommand("SET TRANSACTION ISOLATION LEVEL $level")
-            ->execute();
-=======
         return $this->schemaCache;
->>>>>>> 84bb9dc7
     }
 
     /**
@@ -236,35 +189,7 @@
      */
     public function getSchemaChecks(string $schema = '', bool $refresh = false): array
     {
-<<<<<<< HEAD
-        $command = $this->db
-            ->createCommand()
-            ->insert($table, $columns);
-
-        if (!$command->execute()) {
-            return false;
-        }
-
-        $tableSchema = $this->getTableSchema($table);
-        $result = [];
-
-        foreach ($tableSchema->getPrimaryKey() as $name) {
-            if ($tableSchema
-                ->getColumn($name)
-                ->isAutoIncrement()) {
-                $result[$name] = $this->getLastInsertID($tableSchema->getSequenceName());
-                break;
-            }
-
-            $result[$name] = $columns[$name] ?? $tableSchema
-                    ->getColumn($name)
-                    ->getDefaultValue();
-        }
-
-        return $result;
-=======
         return $this->getSchemaMetadata($schema, self::CHECKS, $refresh);
->>>>>>> 84bb9dc7
     }
 
     /**
@@ -272,22 +197,7 @@
      */
     public function getSchemaDefaultValues(string $schema = '', bool $refresh = false): array
     {
-<<<<<<< HEAD
-        if (!is_string($str)) {
-            return $str;
-        }
-
-        if (($value = $this->db
-                ->getSlavePdo()
-                ->quote($str)) !== false) {
-            return $value;
-        }
-
-        /** the driver doesn't support quote (e.g. oci) */
-        return "'" . addcslashes(str_replace("'", "''", $str), "\000\n\r\\\032") . "'";
-=======
         return $this->getSchemaMetadata($schema, self::DEFAULT_VALUES, $refresh);
->>>>>>> 84bb9dc7
     }
 
     /**
@@ -361,16 +271,9 @@
 
     public function getTableNames(string $schema = '', bool $refresh = false): array
     {
-<<<<<<< HEAD
-        if ($this->serverVersion === null) {
-            $this->serverVersion = $this->db
-                ->getSlavePdo()
-                ->getAttribute(PDO::ATTR_SERVER_VERSION);
-=======
         if (!isset($this->tableNames[$schema]) || $refresh) {
             /** @psalm-var string[] */
             $this->tableNames[$schema] = $this->findTableNames($schema);
->>>>>>> 84bb9dc7
         }
 
         return is_array($this->tableNames[$schema]) ? $this->tableNames[$schema] : [];
@@ -642,22 +545,8 @@
      */
     protected function resolveTableName(string $name): TableSchemaInterface
     {
-<<<<<<< HEAD
-        if ($this->db
-                ->getSlavePdo()
-                ->getAttribute(PDO::ATTR_CASE) !== PDO::CASE_UPPER) {
-            return $row;
-        }
-
-        if ($multiple) {
-            return array_map(static function (array $row) {
-                return array_change_key_case($row, CASE_LOWER);
-            }, $row);
-        }
-=======
         throw new NotSupportedException(static::class . ' does not support resolving table names.');
     }
->>>>>>> 84bb9dc7
 
     /**
      * Sets the metadata of the given type for the given table.
