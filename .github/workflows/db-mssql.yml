--- conflicted
+++ resolved
@@ -27,12 +27,7 @@
 
     env:
       COMPOSER_ROOT_VERSION: dev-master
-<<<<<<< HEAD
-      extensions: dom, json, pdo, pdo_sqlsrv-5.10.0-beta1
-      key: cache
-=======
       extensions: pdo, pdo_sqlsrv-5.10.0-beta1
->>>>>>> 84bb9dc7
 
     runs-on: ${{ matrix.os }}
 
@@ -47,10 +42,7 @@
 
         mssql:
           - server:2017-latest
-<<<<<<< HEAD
-=======
           - server:2019-latest
->>>>>>> 84bb9dc7
 
     services:
       mssql:
@@ -70,24 +62,6 @@
       - name: Create MS SQL Database
         run: docker exec -i mssql /opt/mssql-tools/bin/sqlcmd -S localhost -U SA -P 'YourStrong!Passw0rd' -Q 'CREATE DATABASE yiitest'
 
-<<<<<<< HEAD
-      - name: Setup cache environment
-        id: cache
-        uses: shivammathur/cache-extensions@v1
-        with:
-          php-version: ${{ matrix.php }}
-          extensions: ${{ env.extensions }}
-          key: ${{ env.key }}
-
-      - name: Cache extensions
-        uses: actions/cache@v2
-        with:
-          path: ${{ steps.cache.outputs.dir }}
-          key: ${{ steps.cache.outputs.key }}
-          restore-keys: ${{ steps.cache.outputs.key }}
-
-=======
->>>>>>> 84bb9dc7
       - name: Install PHP with extensions
         uses: shivammathur/setup-php@v2
         with:
@@ -96,22 +70,8 @@
           ini-values: date.timezone='UTC'
           coverage: pcov
           tools: composer:v2, pecl
-<<<<<<< HEAD
-
-      - name: Determine composer cache directory
-        run: echo "COMPOSER_CACHE_DIR=$(composer config cache-dir)" >> $GITHUB_ENV
-
-      - name: Cache dependencies installed with composer
-        uses: actions/cache@v3
-        with:
-          path: ${{ env.COMPOSER_CACHE_DIR }}
-          key: php${{ matrix.php }}-composer-${{ matrix.dependencies }}-${{ hashFiles('**/composer.json') }}
-          restore-keys: |
-            php${{ matrix.php }}-composer-${{ matrix.dependencies }}-
-=======
         env:
           update: true
->>>>>>> 84bb9dc7
 
       - name: Update composer
         run: composer self-update
