--- conflicted
+++ resolved
@@ -79,11 +79,7 @@
         run: composer self-update
 
       - name: Install db-mssql.
-<<<<<<< HEAD
-        run: composer config preferred-install.yiisoft/db-mssql source && composer require yiisoft/db-mssql:${{ env.COMPOSER_ROOT_VERSION }} --no-interaction --no-progress --optimize-autoloader --ansi
-=======
         run: composer require yiisoft/db-mssql --no-interaction --no-progress --optimize-autoloader --ansi
->>>>>>> fcdf1892
 
       - name: Run mssql tests with phpunit and code coverage.
         run: vendor/bin/phpunit --testsuite Mssql --coverage-clover=coverage.xml --colors=always
