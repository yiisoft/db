--- conflicted
+++ resolved
@@ -95,11 +95,7 @@
         run: vendor/bin/phpunit --testsuite Oracle --coverage-clover=coverage.xml --colors=always --display-warnings --display-deprecations
 
       - name: Upload coverage to Codecov.
-<<<<<<< HEAD
         if: matrix.php == '8.4'
-=======
-        if: matrix.php == '8.3'
->>>>>>> 53e81d23
         uses: codecov/codecov-action@v5
         with:
           token: ${{ secrets.CODECOV_TOKEN }}
