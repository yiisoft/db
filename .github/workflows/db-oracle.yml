on:
  pull_request:
    paths-ignore:
      - 'docs/**'
      - 'README.md'
      - 'CHANGELOG.md'
      - '.gitignore'
      - '.gitattributes'
      - 'infection.json.dist'
      - 'psalm.xml'

  push:
    paths-ignore:
      - 'docs/**'
      - 'README.md'
      - 'CHANGELOG.md'
      - '.gitignore'
      - '.gitattributes'
      - 'infection.json.dist'
      - 'psalm.xml'

name: db-oracle

jobs:
  tests:
    name: PHP ${{ matrix.php }}-${{ matrix.oracle }}

    env:
      COMPOSER_ROOT_VERSION: dev-remove-test-batch-query-result-trait
      extensions: pdo, pdo_oci

    runs-on: ${{ matrix.os }}

    strategy:
      matrix:
        os:
          - ubuntu-latest

        php:
          - 8.0
          - 8.1
          - 8.2

        oracle:
          - oracle-xe-11g-r2:latest

    services:
      oci:
          image: wnameless/${{ matrix.oracle }}
          ports:
              - 1521:1521
          options: --name=oci

    steps:
      - name: Checkout.
        uses: actions/checkout@v3

      - name: Install PHP with extensions.
        uses: shivammathur/setup-php@v2
        with:
          php-version: ${{ matrix.php }}
          extensions: ${{ env.extensions }}
          ini-values: date.timezone='UTC'
          coverage: pcov
          tools: composer:v2, pecl

      - name: Update composer.
        run: composer self-update

      - name: Install db-oracle.
<<<<<<< HEAD
        run: composer config preferred-install.yiisoft/db-oracle source && composer require yiisoft/db-oracle:${{ env.COMPOSER_ROOT_VERSION }} --no-interaction --no-progress --optimize-autoloader --ansi
=======
        run: composer require yiisoft/db-oracle --no-interaction --no-progress --optimize-autoloader --ansi
>>>>>>> fcdf1892

      - name: Run oracle tests with phpunit and code coverage.
        run: vendor/bin/phpunit --testsuite Oracle --coverage-clover=coverage.xml --colors=always

      - name: Upload coverage to Codecov.
        if: matrix.php == '8.0'
        uses: codecov/codecov-action@v3
        with:
          token: ${{ secrets.CODECOV_TOKEN }}
          files: ./coverage.xml<|MERGE_RESOLUTION|>--- conflicted
+++ resolved
@@ -68,11 +68,7 @@
         run: composer self-update
 
       - name: Install db-oracle.
-<<<<<<< HEAD
-        run: composer config preferred-install.yiisoft/db-oracle source && composer require yiisoft/db-oracle:${{ env.COMPOSER_ROOT_VERSION }} --no-interaction --no-progress --optimize-autoloader --ansi
-=======
         run: composer require yiisoft/db-oracle --no-interaction --no-progress --optimize-autoloader --ansi
->>>>>>> fcdf1892
 
       - name: Run oracle tests with phpunit and code coverage.
         run: vendor/bin/phpunit --testsuite Oracle --coverage-clover=coverage.xml --colors=always
