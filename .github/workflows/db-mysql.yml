on:
  pull_request:
    paths-ignore:
      - 'docs/**'
      - 'README.md'
      - 'CHANGELOG.md'
      - '.gitignore'
      - '.gitattributes'
      - 'infection.json.dist'
      - 'psalm.xml'

  push:
    paths-ignore:
      - 'docs/**'
      - 'README.md'
      - 'CHANGELOG.md'
      - '.gitignore'
      - '.gitattributes'
      - 'infection.json.dist'
      - 'psalm.xml'

name: db-mysql

jobs:
  tests:
    name: PHP ${{ matrix.php }}-mysql-${{ matrix.mysql }}

    env:
      COMPOSER_ROOT_VERSION: dev-remove-test-batch-query-result-trait
      extensions: pdo, pdo_mysql

    runs-on: ${{ matrix.os }}

    strategy:
      matrix:
        os:
          - ubuntu-latest

        php:
          - 8.0
          - 8.1
          - 8.2

        mysql:
          - 5.7
          - 8.0

    services:
      mysql:
        image: mysql:${{ matrix.mysql }}
        env:
          MYSQL_ALLOW_EMPTY_PASSWORD: true
          MYSQL_PASSWORD: ''
          MYSQL_DATABASE: yiitest
        ports:
          - 3306:3306
        options: --health-cmd="mysqladmin ping" --health-interval=10s --health-timeout=5s --health-retries=3

    steps:
      - name: Checkout.
        uses: actions/checkout@v3

      - name: Install PHP with extensions.
        uses: shivammathur/setup-php@v2
        with:
          php-version: ${{ matrix.php }}
          extensions: ${{ env.extensions }}
          ini-values: date.timezone='UTC'
          coverage: pcov

      - name: Update composer.
        run: composer self-update

      - name: Install db-mysql.
<<<<<<< HEAD
        run: composer config preferred-install.yiisoft/db-mysql source && composer require yiisoft/db-mysql:${{ env.COMPOSER_ROOT_VERSION }} --no-interaction --no-progress --optimize-autoloader --ansi
=======
        run: composer require yiisoft/db-mysql --no-interaction --no-progress --optimize-autoloader --ansi
>>>>>>> fcdf1892

      - name: Run Mssql tests with phpunit and code coverage.
        run: vendor/bin/phpunit --testsuite Mysql --coverage-clover=coverage.xml --colors=always

      - name: Upload coverage to Codecov.
        if: matrix.php == '8.0'
        uses: codecov/codecov-action@v3
        with:
          token: ${{ secrets.CODECOV_TOKEN }}
          files: ./coverage.xml<|MERGE_RESOLUTION|>--- conflicted
+++ resolved
@@ -72,11 +72,7 @@
         run: composer self-update
 
       - name: Install db-mysql.
-<<<<<<< HEAD
-        run: composer config preferred-install.yiisoft/db-mysql source && composer require yiisoft/db-mysql:${{ env.COMPOSER_ROOT_VERSION }} --no-interaction --no-progress --optimize-autoloader --ansi
-=======
         run: composer require yiisoft/db-mysql --no-interaction --no-progress --optimize-autoloader --ansi
->>>>>>> fcdf1892
 
       - name: Run Mssql tests with phpunit and code coverage.
         run: vendor/bin/phpunit --testsuite Mysql --coverage-clover=coverage.xml --colors=always
