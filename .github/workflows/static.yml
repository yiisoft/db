--- conflicted
+++ resolved
@@ -51,22 +51,8 @@
           extensions: ${{ env.extensions }}
           tools: composer:v2, cs2pr
           coverage: pcov
-<<<<<<< HEAD
-
-      - name: Determine composer cache directory
-        run: echo "COMPOSER_CACHE_DIR=$(composer config cache-dir)" >> $GITHUB_ENV
-
-      - name: Cache dependencies installed with composer
-        uses: actions/cache@v3
-        with:
-          path: ${{ env.COMPOSER_CACHE_DIR }}
-          key: php${{ matrix.php }}-composer-${{ hashFiles('**/composer.json') }}
-          restore-keys: |
-            php${{ matrix.php }}-composer-
-=======
         env:
           update: true
->>>>>>> 84bb9dc7
 
       - name: Update composer
         run: composer self-update
