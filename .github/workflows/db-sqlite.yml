--- conflicted
+++ resolved
@@ -59,11 +59,7 @@
         run: composer self-update
 
       - name: Install db-sqlite.
-<<<<<<< HEAD
-        run: composer config preferred-install.yiisoft/db-sqlite source && composer require yiisoft/db-sqlite:${{ env.COMPOSER_ROOT_VERSION }} --no-interaction --no-progress --optimize-autoloader --ansi
-=======
         run: composer require yiisoft/db-sqlite --no-interaction --no-progress --optimize-autoloader --ansi
->>>>>>> fcdf1892
 
       - name: Run sqlite tests with phpunit and code coverage.
         run: vendor/bin/phpunit --testsuite Sqlite --coverage-clover=coverage.xml --colors=always
