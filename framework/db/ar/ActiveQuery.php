--- conflicted
+++ resolved
@@ -296,43 +296,4 @@
 		}
 		unset($this->records[$offset]);
 	}
-
-	protected function findRecords($all = true)
-	{
-		$finder = new ActiveFinder($this->getDbConnection());
-		if (!empty($this->with)) {
-			return $finder->findRecordsWithRelations();
-		} else {
-<<<<<<< HEAD
-			return $finder->findRecords($this, $all);
-=======
-			$records = array();
-			$class = $this->modelClass;
-			if ($this->indexBy === null) {
-				foreach ($rows as $row) {
-					$records[] = $class::populateData($row);
-				}
-			} else {
-				$attribute = $this->indexBy;
-				foreach ($rows as $row) {
-					$record = $class::populateData($row);
-					$records[$record->$attribute] = $record;
-				}
-			}
-			return $records;
-		}
-	}
-
-	protected function initFrom($query)
-	{
-		if ($query->from === null) {
-			$modelClass = $this->modelClass;
-			$tableName = $modelClass::tableName();
-			if ($this->tableAlias !== null) {
-				$tableName .= ' ' . $this->tableAlias;
-			}
-			$query->from = array($tableName);
->>>>>>> 9d220ae5
-		}
-	}
 }