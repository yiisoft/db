--- conflicted
+++ resolved
@@ -1,30 +1,11 @@
 # Upgrading Instructions for Yii Database
 
-<<<<<<< HEAD
-This file contains the upgrade notes for the Yii Database.
-These notes highlight changes that could break your application when you upgrade it from one version to another.
-Even though we try to ensure backwards compatibility (BC) as much as possible, sometimes
-it isn't possible or very complicated to avoid it and still create a good solution to
-a problem. While upgrade to Yii 3.0 might require substantial changes to both your application and extensions,
-the changes are bearable and require "refactoring", not "rewrite".
-All the "Yes, it is" cool stuff, and Yii soul is still in place.
-
-Changes summary:
-
-## 1.x to 2.0
-* `$columns` parameter of `Query::select()` and `Query::addSelect()` methods can also accept scalar values of `bool`, 
-  `float` or `int` types or array with scalar values. For example, `$query->select(1)` will be converted to `SELECT 1`.
-
-## Yii2 to 1.0
-* `Yiisoft\Db\Connection::$charset` has been removed. All supported PDO classes allow you to specify the connection
-  charset in the DSN.
-=======
 The following upgrading instructions are cumulative. That is, if you want to upgrade from version A to version C and 
 there is version B between A and C, you need to following the instructions for both A and B.
 
 ## Upgrade from 1.x to 2.x
 
-Add `ColumnInterface` support and change type of parameter `$type` from `string` to `ColumnInterface|string` 
+* Add `ColumnInterface` support and change type of parameter `$type` from `string` to `ColumnInterface|string` 
 in `addColumn()` method of your classes that implement the following interfaces:
 
 - `Yiisoft\Db\Command\CommandInterface`;
@@ -35,4 +16,6 @@
 - `Yiisoft\Db\Command\AbstractCommand`;
 - `Yiisoft\Db\QueryBuilder\AbstractDDLQueryBuilder`;
 - `Yiisoft\Db\QueryBuilder\AbstractQueryBuilder`.
->>>>>>> 2eb63c06
+
+`$columns` parameter of `Query::select()` and `Query::addSelect()` methods can also accept scalar values of `bool`, 
+`float` or `int` types or array with scalar values. For example, `$query->select(1)` will be converted to `SELECT 1`.