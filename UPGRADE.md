--- conflicted
+++ resolved
@@ -57,7 +57,6 @@
 $db->createCommand()->insertBatch('user', $values)->execute();
 ```
 
-<<<<<<< HEAD
 ### `ColumnSchemaInterface` changes
 
 The interface and the abstract implementation `AbstractColumnSchema` were moved to `Yiisoft\Db\Schema\Column` namespace 
@@ -78,7 +77,7 @@
 - `StringColumnSchema` for columns with string or datetime type (char, string, text, datetime, timestamp, date, time);
 - `BinaryColumnSchema` for columns with binary type;
 - `JsonColumnSchema` for columns with json type.
-=======
+
 ### New methods in `QuoterInterface`
 
 - `QuoterInterface::getRawTableName()` - returns the raw table name without quotes.
@@ -109,5 +108,4 @@
 
 ### Other changes
 
-- Allow `ExpressionInterface` for `$alias` parameter of `QueryPartsInterface::withQuery()` method
->>>>>>> 0acb116a
+- Allow `ExpressionInterface` for `$alias` parameter of `QueryPartsInterface::withQuery()` method