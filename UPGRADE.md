--- conflicted
+++ resolved
@@ -117,14 +117,11 @@
 ### New methods
 
 - `QuoterInterface::getRawTableName()` - returns the raw table name without quotes;
-<<<<<<< HEAD
 - `QueryInterface::callback()` - allows to use a callback, which should be called on each row of the query result;
 - `QueryInterface::getCallback()` - returns the callback to be called on each row of the query result or `null` if not set;
 - `SchemaInterface::getColumnFactory()` - returns the column factory object for concrete DBMS;
-=======
 - `ConnectionInterface::getColumnFactory()` - returns the column factory object for concrete DBMS;
 - `ConnectionInterface::getServerInfo()` - returns `ServerInfoInterface` instance which provides server information;
->>>>>>> b38c919b
 - `QueryBuilderInterface::buildColumnDefinition()` - builds column definition for `CREATE TABLE` statement;
 - `QueryBuilderInterface::prepareParam()` - converts a `ParamInterface` object to its SQL representation;
 - `QueryBuilderInterface::prepareValue()` - converts a value to its SQL representation;
