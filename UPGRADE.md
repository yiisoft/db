# Upgrading Instructions for Yii Database

This file contains the upgrade notes. These notes highlight changes that could break your
application when you upgrade the package from one version to another.

> **Important!** The following upgrading instructions are cumulative. That is, if you want
> to upgrade from version A to version C and there is version B between A and C, you need
> to following the instructions for both A and B.

## Upgrade from 1.x to 2.x

### Remove `ColumnInterface`

- Remove `ColumnInterface` and use `ColumnSchemaInterface` instead;
- Rename `ColumnSchemaInterface` to `ColumnInterface`.

### `ColumnInterface` as column type

Add `ColumnInterface` support and change type of parameter `$type` to `ColumnInterface|string` 
in the following methods: 
- `addColumn()`
- `alterColumn()`

in classes that implement the following interfaces:
- `Yiisoft\Db\Command\CommandInterface`;
- `Yiisoft\Db\QueryBuilder\DDLQueryBuilderInterface`;

or inherit from the following classes:
- `Yiisoft\Db\Command\AbstractCommand`;
- `Yiisoft\Db\QueryBuilder\AbstractDDLQueryBuilder`;
- `Yiisoft\Db\QueryBuilder\AbstractQueryBuilder`.

### Scalar values for columns in `Query`

Change `$columns` parameter type from `array|string|ExpressionInterface` to `array|bool|float|int|string|ExpressionInterface`
in methods `select()` and `addSelect()` of your classes that implement `Yiisoft\Db\Query\QueryPartsInterface`.

Add support any scalar values for `$columns` parameter of these methods in your classes that implement
`Yiisoft\Db\Query\QueryPartsInterface` or inherit `Yiisoft\Db\Query\Query`.

### Build `Expression` instances inside `Expression::$params`

`ExpressionBuilder` is replaced by an abstract class `AbstractExpressionBuilder` with an instance of the 
`QueryBuilderInterface` parameter in the constructor. Each DBMS driver should implement its own expression builder.

`Expression::$params` can contain:
- non-unique placeholder names, they will be replaced with unique names;
- `Expression` instances, they will be built when building a query using `QueryBuilder`.

### Rename `batchInsert()` to `insertBatch()`

`batchInsert()` method is renamed to `insertBatch()` in `DMLQueryBuilderInterface` and `CommandInterface`.
The parameters are changed from `$table, $columns, $rows` to `$table, $rows, $columns = []`.
It allows to use the method without columns, for example:

```php
use Yiisoft\Db\Connection\ConnectionInterface;

$values = [
    ['name' => 'Tom', 'age' => 30],
    ['name' => 'Jane', 'age' => 20],
    ['name' => 'Linda', 'age' => 25],
];

/** @var ConnectionInterface $db */
$db->createCommand()->insertBatch('user', $values)->execute();
```

### `ColumnSchemaInterface` changes

Rename `ColumnSchemaInterface` to `ColumnInterface`.

The interface and the abstract implementation `AbstractColumn` were moved to `Yiisoft\Db\Schema\Column` namespace 
and the following changes were made:

- `getName()` method can return `string` or `null`;
- `getPhpType()` method must return `string` PHP type of the column which used for generating related model properties;
- `withName(string|null $name)` method is added;
- `check(string|null $check)` method is added;
- `getCheck()` method is added;
- `reference(ForeignKeyConstraint|null $reference)` method is added;
- `getReference()` method is added;
- `notNull(bool $notNull = true)` method is added;
- `null()` method is added;
- `isNotNull()` method is added;
- `unique(bool $unique = true)` method is added;
- `isUnique()` method is added;
- `hasDefaultValue()` method is added;
- all `AbstractColumn` class properties except `$type` moved to constructor;
- added `DEFAULT_TYPE` constant to `AbstractColumn` class;
- added method chaining.

### New classes with constants

- `Yiisoft\Db\Constant\PhpType` with PHP types constants;
- `Yiisoft\Db\Constant\GettypeResult` with `gettype()` function results constants;
- `Yiisoft\Db\Constant\ColumnType` with abstract column types constants;
- `Yiisoft\Db\Constant\PseudoType` with column pseudo-types constants;
- `Yiisoft\Db\Constant\IndexType` with table index types;
- `Yiisoft\Db\Constant\ReferentialAction` with possible values of referential actions.

### New classes for table columns

Each table column has its own class in the `Yiisoft\Db\Schema\Column` namespace according to the data type:

- `BooleanColumn` for columns with boolean type;
- `BitColumn` for columns with bit type;
- `IntegerColumn` for columns with integer type (tinyint, smallint, integer, bigint);
- `BigIntColumn` for columns with integer type with range outside `PHP_INT_MIN` and `PHP_INT_MAX`;
- `DoubleColumn` for columns with fractional number type (float, double, decimal, money);
- `StringColumn` for columns with string or datetime type (char, string, text, datetime, timestamp, date, time);
- `BinaryColumn` for columns with binary type;
- `ArrayColumn` for columns with array type;
- `StructuredColumn` for columns with structured type (composite type in PostgreSQL);
- `JsonColumn` for columns with json type.

### New methods

- `QuoterInterface::getRawTableName()` - returns the raw table name without quotes;
- `SchemaInterface::getColumnFactory()` - returns the column factory object for concrete DBMS;
- `QueryBuilderInterface::buildColumnDefinition()` - builds column definition for `CREATE TABLE` statement;
- `QueryBuilderInterface::prepareParam()` - converts a `ParamInterface` object to its SQL representation;
- `QueryBuilderInterface::prepareValue()` - converts a value to its SQL representation;
- `QueryBuilderInterface::getServerInfo()` - returns `ServerInfoInterface` instance which provides server information;
- `ConnectionInterface::getServerInfo()` - returns `ServerInfoInterface` instance which provides server information;

### Remove methods

- `AbstractQueryBuilder::getColumnType()` - use `AbstractQueryBuilder::buildColumnDefinition()` instead;
- `AbstractDMLQueryBuilder::getTypecastValue()`;
- `TableSchemaInterface::compositeForeignKey()`;
- `SchemaInterface::createColumn()` - use `ColumnBuilder` instead;
- `SchemaInterface::isReadQuery()` - use `DbStringHelper::isReadQuery()` instead;
- `SchemaInterface::getRawTableName()` - use `QuoterInterface::getRawTableName()` instead;
- `AbstractSchema::isReadQuery()` - use `DbStringHelper::isReadQuery()` instead;
- `AbstractSchema::getRawTableName()` - use `QuoterInterface::getRawTableName()` instead;
- `AbstractSchema::normalizeRowKeyCase()` - use `array_change_key_case()` instead;
- `Quoter::unquoteParts()`;
- `AbstractPdoCommand::logQuery()`;
- `ColumnSchemaInterface::phpType()`;
- `ConnectionInterface::getServerVersion()` - use `ConnectionInterface::getServerInfo()` instead;
- `DbArrayHelper::getColumn()` - use `array_column()` instead;
- `DbArrayHelper::getValueByPath()`;
- `DbArrayHelper::populate()` - use `DbArrayHelper::index()` instead;

### Remove deprecated parameters

- `$table` from `AbstractDMLQueryBuilder::normalizeColumnNames()` method
- `$table` from `AbstractDMLQueryBuilder::getNormalizeColumnNames()` method
- `$withColumn` from `QuoterInterface::getTableNameParts()` method
- `$rawSql` from `AbstractCommand::internalExecute()` method
- `$rawSql` from `AbstractPdoCommand::internalExecute()` method

### Remove constants

- `SchemaInterface::TYPE_JSONB`
- `SchemaInterface::PHP_TYPE_INTEGER`
- `SchemaInterface::PHP_TYPE_STRING`
- `SchemaInterface::PHP_TYPE_BOOLEAN`
- `SchemaInterface::PHP_TYPE_DOUBLE`
- `SchemaInterface::PHP_TYPE_RESOURCE`
- `SchemaInterface::PHP_TYPE_ARRAY`
- `SchemaInterface::PHP_TYPE_NULL`

### Other changes

- Allow `ExpressionInterface` for `$alias` parameter of `QueryPartsInterface::withQuery()` method;
- Allow `QueryInterface::one()` to return an object;
- Allow `QueryInterface::all()` to return array of objects;
<<<<<<< HEAD
- Add parameters `$ifExists` and `$cascade` to `CommandInterface::dropTable()` and 
  `DDLQueryBuilderInterface::dropTable()` methods.
=======
- Change `Quoter::quoteValue()` parameter type and return type from `mixed` to `string`;
- Move `DataType` class to `Yiisoft\Db\Constant` namespace;
- Change `DbArrayHelper::index()` parameter names and allow to accept `Closure` for `$indexBy` parameter; 
>>>>>>> 53e81d23
<|MERGE_RESOLUTION|>--- conflicted
+++ resolved
@@ -167,11 +167,8 @@
 - Allow `ExpressionInterface` for `$alias` parameter of `QueryPartsInterface::withQuery()` method;
 - Allow `QueryInterface::one()` to return an object;
 - Allow `QueryInterface::all()` to return array of objects;
-<<<<<<< HEAD
 - Add parameters `$ifExists` and `$cascade` to `CommandInterface::dropTable()` and 
   `DDLQueryBuilderInterface::dropTable()` methods.
-=======
 - Change `Quoter::quoteValue()` parameter type and return type from `mixed` to `string`;
 - Move `DataType` class to `Yiisoft\Db\Constant` namespace;
-- Change `DbArrayHelper::index()` parameter names and allow to accept `Closure` for `$indexBy` parameter; 
->>>>>>> 53e81d23
+- Change `DbArrayHelper::index()` parameter names and allow to accept `Closure` for `$indexBy` parameter; 