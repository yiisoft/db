# Upgrading Instructions for Yii Database

This file contains the upgrade notes. These notes highlight changes that could break your
application when you upgrade the package from one version to another.

> **Important!** The following upgrading instructions are cumulative. That is, if you want
> to upgrade from version A to version C and there is version B between A and C, you need
> to following the instructions for both A and B.

## Upgrade from 1.x to 2.x

### Remove `ColumnInterface`

- Remove `ColumnInterface` and use `ColumnSchemaInterface` instead;
- Rename `ColumnSchemaInterface` to `ColumnInterface`.

### `ColumnInterface` as column type

Add `ColumnInterface` support and change type of parameter `$type` to `ColumnInterface|string` 
in the following methods: 
- `addColumn()`
- `alterColumn()`

in classes that implement the following interfaces:
- `Yiisoft\Db\Command\CommandInterface`;
- `Yiisoft\Db\QueryBuilder\DDLQueryBuilderInterface`;

or inherit from the following classes:
- `Yiisoft\Db\Command\AbstractCommand`;
- `Yiisoft\Db\QueryBuilder\AbstractDDLQueryBuilder`;
- `Yiisoft\Db\QueryBuilder\AbstractQueryBuilder`.

### Scalar values for columns in `Query`

Change `$columns` parameter type from `array|string|ExpressionInterface` to `array|bool|float|int|string|ExpressionInterface`
in methods `select()` and `addSelect()` of your classes that implement `Yiisoft\Db\Query\QueryPartsInterface`.

Add support any scalar values for `$columns` parameter of these methods in your classes that implement
`Yiisoft\Db\Query\QueryPartsInterface` or inherit `Yiisoft\Db\Query\Query`.

### Build `Expression` instances inside `Expression::$params`

`ExpressionBuilder` is replaced by an abstract class `AbstractExpressionBuilder` with an instance of the 
`QueryBuilderInterface` parameter in the constructor. Each DBMS driver should implement its own expression builder.

`Expression::$params` can contain:
- non-unique placeholder names, they will be replaced with unique names;
- `Expression` instances, they will be built when building a query using `QueryBuilder`.

### Rename `batchInsert()` to `insertBatch()`

`batchInsert()` method is renamed to `insertBatch()` in `DMLQueryBuilderInterface` and `CommandInterface`.
The parameters are changed from `$table, $columns, $rows` to `$table, $rows, $columns = []`.
It allows to use the method without columns, for example:

```php
use Yiisoft\Db\Connection\ConnectionInterface;

$values = [
    ['name' => 'Tom', 'age' => 30],
    ['name' => 'Jane', 'age' => 20],
    ['name' => 'Linda', 'age' => 25],
];

/** @var ConnectionInterface $db */
$db->createCommand()->insertBatch('user', $values)->execute();
```

### `ColumnSchemaInterface` changes

Rename `ColumnSchemaInterface` to `ColumnInterface`.

The interface and the abstract implementation `AbstractColumn` were moved to `Yiisoft\Db\Schema\Column` namespace 
and the following changes were made:

- `getName()` method can return `string` or `null`;
- `getPhpType()` method must return `string` PHP type of the column which used for generating related model properties;
- `withName(string|null $name)` method is added;
- `check(string|null $check)` method is added;
- `getCheck()` method is added;
- `reference(ForeignKeyConstraint|null $reference)` method is added;
- `getReference()` method is added;
- `notNull(bool $notNull = true)` method is added;
- `null()` method is added;
- `isNotNull()` method is added;
- `unique(bool $unique = true)` method is added;
- `isUnique()` method is added;
- `hasDefaultValue()` method is added;
- all `AbstractColumn` class properties except `$type` moved to constructor;
- added `DEFAULT_TYPE` constant to `AbstractColumn` class;
- added method chaining.

### New classes with constants

- `Yiisoft\Db\Constant\PhpType` with PHP types constants;
- `Yiisoft\Db\Constant\GettypeResult` with `gettype()` function results constants;
- `Yiisoft\Db\Constant\ColumnType` with abstract column types constants;
- `Yiisoft\Db\Constant\PseudoType` with column pseudo-types constants;
- `Yiisoft\Db\Constant\IndexType` with table index types;
- `Yiisoft\Db\Constant\ReferentialAction` with possible values of referential actions.

### New classes for table columns

Each table column has its own class in the `Yiisoft\Db\Schema\Column` namespace according to the data type:

- `BooleanColumn` for columns with boolean type;
- `BitColumn` for columns with bit type;
- `IntegerColumn` for columns with integer type (tinyint, smallint, integer, bigint);
- `BigIntColumn` for columns with integer type with range outside `PHP_INT_MIN` and `PHP_INT_MAX`;
- `DoubleColumn` for columns with fractional number type (float, double, decimal, money);
- `StringColumn` for columns with string or datetime type (char, string, text, datetime, timestamp, date, time);
- `BinaryColumn` for columns with binary type;
- `ArrayColumn` for columns with array type;
- `StructuredColumn` for columns with structured type (composite type in PostgreSQL);
- `JsonColumn` for columns with json type.

### New methods

- `QuoterInterface::getRawTableName()` - returns the raw table name without quotes;
- `ConnectionInterface::getColumnFactory()` - returns the column factory object for concrete DBMS;
- `ConnectionInterface::getServerInfo()` - returns `ServerInfoInterface` instance which provides server information;
- `QueryBuilderInterface::buildColumnDefinition()` - builds column definition for `CREATE TABLE` statement;
- `QueryBuilderInterface::prepareParam()` - converts a `ParamInterface` object to its SQL representation;
- `QueryBuilderInterface::prepareValue()` - converts a value to its SQL representation;
- `QueryBuilderInterface::getColumnFactory()` - returns the column factory object for concrete DBMS;
- `QueryBuilderInterface::getServerInfo()` - returns `ServerInfoInterface` instance which provides server information;
<<<<<<< HEAD
=======
- `ConnectionInterface::getServerInfo()` - returns `ServerInfoInterface` instance which provides server information;
- `LikeConditionInterface::getCaseSensitive()` - returns whether the comparison is case-sensitive.
>>>>>>> e8607f26

### Remove methods

- `AbstractQueryBuilder::getColumnType()` - use `AbstractQueryBuilder::buildColumnDefinition()` instead;
- `AbstractDMLQueryBuilder::getTypecastValue()`;
- `TableSchemaInterface::compositeForeignKey()`;
- `SchemaInterface::createColumn()` - use `ColumnBuilder` instead;
- `SchemaInterface::isReadQuery()` - use `DbStringHelper::isReadQuery()` instead;
- `SchemaInterface::getRawTableName()` - use `QuoterInterface::getRawTableName()` instead;
- `AbstractSchema::isReadQuery()` - use `DbStringHelper::isReadQuery()` instead;
- `AbstractSchema::getRawTableName()` - use `QuoterInterface::getRawTableName()` instead;
- `AbstractSchema::normalizeRowKeyCase()` - use `array_change_key_case()` instead;
- `Quoter::unquoteParts()`;
- `AbstractPdoCommand::logQuery()`;
- `ColumnSchemaInterface::phpType()`;
- `ConnectionInterface::getServerVersion()` - use `ConnectionInterface::getServerInfo()` instead;
- `DbArrayHelper::getColumn()` - use `array_column()` instead;
- `DbArrayHelper::getValueByPath()`;
- `DbArrayHelper::populate()` - use `DbArrayHelper::index()` instead;
- `DbStringHelper::baseName()`;
- `DbStringHelper::pascalCaseToId()`;
- `AbstractDQLQueryBuilder::hasLimit()` - use `$limit !== null` instead;
- `AbstractDQLQueryBuilder::hasOffset()` - use `!empty($offset)` instead;

### Remove deprecated parameters

- `$table` from `AbstractDMLQueryBuilder::normalizeColumnNames()` method
- `$table` from `AbstractDMLQueryBuilder::getNormalizeColumnNames()` method
- `$withColumn` from `QuoterInterface::getTableNameParts()` method
- `$rawSql` from `AbstractCommand::internalExecute()` method
- `$rawSql` from `AbstractPdoCommand::internalExecute()` method

### Remove constants

- `SchemaInterface::TYPE_JSONB`
- `SchemaInterface::PHP_TYPE_INTEGER`
- `SchemaInterface::PHP_TYPE_STRING`
- `SchemaInterface::PHP_TYPE_BOOLEAN`
- `SchemaInterface::PHP_TYPE_DOUBLE`
- `SchemaInterface::PHP_TYPE_RESOURCE`
- `SchemaInterface::PHP_TYPE_ARRAY`
- `SchemaInterface::PHP_TYPE_NULL`

### Other changes

- Allow `ExpressionInterface` for `$alias` parameter of `QueryPartsInterface::withQuery()` method;
- Allow `QueryInterface::one()` to return an object;
- Allow `QueryInterface::all()` to return array of objects;
- Add parameters `$ifExists` and `$cascade` to `CommandInterface::dropTable()` and 
  `DDLQueryBuilderInterface::dropTable()` methods.
- Change `Quoter::quoteValue()` parameter type and return type from `mixed` to `string`;
- Move `DataType` class to `Yiisoft\Db\Constant` namespace;
- Change `DbArrayHelper::index()` parameter names and allow to accept `Closure` for `$indexBy` parameter; 
- Change return type of `CommandInterface::insertWithReturningPks()` method to `array|false`;
- Change return type of `AbstractCommand::insertWithReturningPks()` method to `array|false`;
- Rename `QueryBuilderInterface::quoter()` method to `QueryBuilderInterface::getQuoter()`;
- Change constructor parameters in `AbstractQueryBuilder` class;<|MERGE_RESOLUTION|>--- conflicted
+++ resolved
@@ -124,11 +124,7 @@
 - `QueryBuilderInterface::prepareValue()` - converts a value to its SQL representation;
 - `QueryBuilderInterface::getColumnFactory()` - returns the column factory object for concrete DBMS;
 - `QueryBuilderInterface::getServerInfo()` - returns `ServerInfoInterface` instance which provides server information;
-<<<<<<< HEAD
-=======
-- `ConnectionInterface::getServerInfo()` - returns `ServerInfoInterface` instance which provides server information;
 - `LikeConditionInterface::getCaseSensitive()` - returns whether the comparison is case-sensitive.
->>>>>>> e8607f26
 
 ### Remove methods
 
