# Yii Database Change Log

## 2.0.0 under development

- Enh #820: Support `Traversable` values for `AbstractDMLQueryBuilder::batchInsert()` method with empty columns (@Tigrov)
- Enh #815: Refactor `Query::column()` method (@Tigrov) 
- Enh #816: Allow scalar values for `$columns` parameter of `Query::select()` and `Query::addSelect()` methods (@Tigrov)
- Enh #806: Non-unique placeholder names inside `Expression::$params` will be replaced with unique names (@Tigrov)
- Enh #806: Build `Expression` instances inside `Expression::$params` when build a query using `QueryBuilder` (@Tigrov)
- Enh #766: Allow `ColumnInterface` as column type. (@Tigrov)
- Bug #828: Fix `float` type when use `AbstractCommand::getRawSql()` method (@Tigrov)
- New #752: Implement `ColumnSchemaInterface` classes according to the data type of database table columns
  for type casting performance (@Tigrov)
- Enh #829: Rename `batchInsert()` to `insertBatch()` in `DMLQueryBuilderInterface` and `CommandInterface`
  and change parameters from `$table, $columns, $rows` to `$table, $rows, $columns = []` (@Tigrov)
- Enh #834: Refactor `AbstractCommand::insertBatch()`, add `Quoter::getRawTableName()` to `QuoterInterface` (@Tigrov)
- Chg #836: Remove `AbstractDMLQueryBuilder::getTypecastValue()` method (@Tigrov)
- Chg #837: Remove `$table` parameter from `normalizeColumnNames()` and `getNormalizeColumnNames()` methods 
  of `AbstractDMLQueryBuilder` class (@Tigrov)
- Chg #838: Remove `SchemaInterface::TYPE_JSONB` constant (@Tigrov)
- Chg #839: Remove `TableSchemaInterface::compositeForeignKey()` method (@Tigrov)
- Chg #840: Remove parameter `$withColumn` from `QuoterInterface::getTableNameParts()` method (@Tigrov)
- Enh #840: Remove `Quoter::unquoteParts()` method (@Tigrov)
- Chg #841: Remove `$rawSql` parameter from `AbstractCommand::internalExecute()` method
  and `AbstractPdoCommand::internalExecute()` method (@Tigrov)
- Enh #842: Allow `ExpressionInterface` for `$alias` parameter of `QueryPartsInterface::withQuery()` method (@Tigrov)
- Enh #843: Remove `AbstractPdoCommand::logQuery()` method (@Tigrov)
- Chg #845: Remove `AbstractSchema::normalizeRowKeyCase()` method (@Tigrov)
- Chg #846: Remove `SchemaInterface::isReadQuery()` and `AbstractSchema::isReadQuery()` methods (@Tigrov)
- Chg #847: Remove `SchemaInterface::getRawTableName()` and `AbstractSchema::getRawTableName()` methods (@Tigrov)
- Enh #852: Add method chaining for column classes (@Tigrov)
- New #855: Add array and JSON overlaps conditions (@Tigrov)
- New #860: Add `bit` abstract type (@Tigrov)
- Enh #862: Refactor PHP type of `ColumnSchemaInterface` instances (@Tigrov)
- Enh #865: Raise minimum PHP version to `^8.1` with minor refactoring (@Tigrov, @vjik)
- Enh #798: Allow `QueryInterface::one()` and `QueryInterface::all()` to return objects (@darkdef, @Tigrov)
- Enh #872: Use `#[\SensitiveParameter]` attribute to mark sensitive parameters (@heap-s)
- New #864, #897, #898: Realize column factory (@Tigrov)
- Enh #875: Ignore "Packets out of order..." warnings in `AbstractPdoCommand::internalExecute()` method (@Tigrov)
- Enh #877: Separate column type constants (@Tigrov)
<<<<<<< HEAD
- Enh #878: Realize `ColumnBuilder` class (@Tigrov)
- New #773: Add parameters `$ifExists` and `$cascade` to `CommandInterface::dropTable()` and
 `DDLQueryBuilderInterface::dropTable()` methods (@vjik)
=======
- New #878: Realize `ColumnBuilder` class (@Tigrov)
- New #878, #900, #914, #922: Implement `ColumnDefinitionParser` class (@Tigrov)
>>>>>>> 53e81d23
- Enh #881: Refactor `ColumnSchemaInterface` and `AbstractColumnSchema` (@Tigrov)
- New #882: Move `ArrayColumnSchema` and `StructuredColumnSchema` classes from `db-pgsql` package (@Tigrov)
- New #883, #901, #922: Add `ColumnDefinitionBuilder` class and `QueryBuilderInterface::buildColumnDefinition()` method (@Tigrov)
- Enh #885: Refactor `AbstractDsn` class (@Tigrov)
- Chg #889: Update `AbstractDMLQueryBuilder::insertBatch()` method (@Tigrov)
- Enh #890: Add properties of `AbstractColumnSchema` class to constructor (@Tigrov)
- New #899: Add `ColumnSchemaInterface::hasDefaultValue()` and `ColumnSchemaInterface::null()` methods (@Tigrov)
- New #902: Add `QueryBuilderInterface::prepareParam()` and `QueryBuilderInterface::prepareValue()` methods (@Tigrov)
- Enh #902: Refactor `Quoter::quoteValue()` method (@Tigrov)
- New #906: Add `ServerInfoInterface` and its implementation (@Tigrov)
- Enh #905: Use `AbstractColumnDefinitionBuilder` to generate table column SQL representation (@Tigrov)
- Enh #915: Remove `ColumnInterface` (@Tigrov)
- Enh #917: Rename `ColumnSchemaInterface` to `ColumnInterface` (@Tigrov)
- Enh #919: Replace `name()` with immutable `withName()` method in `ColumnInterface` interface (@Tigrov)
- Enh #921: Move `DataType` class to `Yiisoft\Db\Constant` namespace (@Tigrov)
- Enh #926: Refactor `DbArrayHelper` (@Tigrov)
- Enh #920: Move index constants to the appropriate DBMS driver's `IndexType` and `IndexMethod` classes (@Tigrov)
- New #928: Add `ReferentialAction` class with constants of possible values of referential actions (@Tigrov)
- Enh #929: Refactor array, structured and JSON column type expressions and expression builders (@Tigrov)
- Enh #929: Implement lazy arrays for array, structured and JSON column types (@Tigrov)
- Bug #933: Explicitly mark nullable parameters (@vjik)

## 1.3.0 March 21, 2024

- Enh #778: Deprecate unnecessary argument `$rawSql` of `AbstractCommand::internalExecute()` (@Tigrov)
- Enh #779: Specify result type of `QueryInterface::all()`, `CommandInterface::queryAll()` and
  `DbArrayHelper::populate()` methods to `array[]` (@vjik)
- Enh #779: Specify populate closure type in `BatchQueryResultInterface` (@vjik)
- Enh #781: Skip calling `CommandInterface::getRawSql()` if no `logger` or `profiler` is set (@Tigrov)
- Enh #784: Specify result type of `ConstraintSchemaInterface::getTableIndexes()` method to `IndexConstraint[]` (@vjik)
- Enh #784: Remove unused code in `AbstractSchema::getTableIndexes()` (@vjik)
- Enh #785: Refactor `AbstractCommand::getRawSql()` (@Tigrov)
- Enh #786: Refactor `AbstractSchema::getDataType()` (@Tigrov)
- Enh #789: Remove unnecessary type casting to array in `AbstractDMLQueryBuilder::getTableUniqueColumnNames()` (@Tigrov)
- Enh #794: Add message type to log context (@darkdef)
- Enh #795: Allow to use `DMLQueryBuilderInterface::batchInsert()` method with empty columns (@Tigrov)
- Enh #801: Deprecate `AbstractSchema::normalizeRowKeyCase()` method (@Tigrov)
- Enh #801: Deprecate `SchemaInterface::getRawTableName()` and add `Quoter::getRawTableName()` method (@Tigrov)
- Enh #801: Deprecate `SchemaInterface::isReadQuery()` and add `DbStringHelper::isReadQuery()` method (@Tigrov)
- Enh #801: Remove unnecessary symbol `\\` from `rtrim()` function inside `DbStringHelper::baseName()` method (@Tigrov)
- Enh #802: Minor refactoring of `SchemaCache`, `AbstractPdoCommand` and `AbstractDDLQueryBuilder` (@Tigrov)
- Enh #809: Add psalm type for parameters to bind to the SQL statement (@vjik)
- Enh #810: Add more specific psalm type for `QueryFunctionsInterface::count()` result (@vjik)
- Bug #777: Fix `Query::count()` when it returns an incorrect value if the result is greater
  than `PHP_INT_MAX` (@Tigrov)
- Bug #785: Fix bug of `AbstractCommand::getRawSql()` when a param value is `Stringable` object (@Tigrov)
- Bug #788: Fix casting integer to string in `AbstractCommand::getRawSql()` (@Tigrov)
- Bug #801: Fix bug with `Quoter::$tablePrefix` when change `AbstractConnection::$tablePrefix` property (@Tigrov)

## 1.2.0 November 12, 2023

- Chg #755: Deprecate `TableSchemaInterface::compositeForeignKey()` (@Tigrov)
- Chg #765: Deprecate `SchemaInterface::TYPE_JSONB` (@Tigrov)
- Enh #746: Enhanced documentation of `batchInsert()` and `update()` methods of `DMLQueryBuilderInterface` interface (@Tigrov)
- Enh #756: Refactor `Quoter` (@Tigrov)
- Enh #770: Move methods from concrete `Command` class to `AbstractPdoCommand` class (@Tigrov)
- Bug #746: Typecast values in `AbstractDMLQueryBuilder::batchInsert()` if column names with table name and brackets (@Tigrov)
- Bug #746, #61: Typecast values in `AbstractDMLQueryBuilder::batchInsert()` if values with string keys (@Tigrov)
- Bug #751: Fix collected debug actions (@xepozz)
- Bug #756: Fix `Quoter::quoteTableName()` for sub-query with alias (@Tigrov)
- Bug #761: Quote aliases of CTE in `WITH` queries (@Tigrov)
- Bug #769, #61: Fix `AbstractDMLQueryBuilder::batchInsert()` for values as associative arrays (@Tigrov)

## 1.1.1 August 16, 2023

- New #617: Add debug collector for `yiisoft/yii-debug` (@xepozz)
- Enh #617, #733: Add specific psalm annotation of `$closure` parameter in `ConnectionInterface::transaction()` 
  method (@xepozz, @vjik)
- Bug #741: Fix `alterColumn()` method to accept `ColumnInterface::class` in argument `$type` (@terabytesoftw)

## 1.1.0 July 24, 2023

- Chg #722: Remove legacy array syntax for typecast. Use `Param` instead (@terabytesoftw)
- Chg #724: Typecast refactoring (@Tigrov)
- Chg #728: Refactor `AbstractSchema::getColumnPhpType()` (@Tigrov)

## 1.0.0 April 12, 2023

- Initial release.<|MERGE_RESOLUTION|>--- conflicted
+++ resolved
@@ -38,14 +38,10 @@
 - New #864, #897, #898: Realize column factory (@Tigrov)
 - Enh #875: Ignore "Packets out of order..." warnings in `AbstractPdoCommand::internalExecute()` method (@Tigrov)
 - Enh #877: Separate column type constants (@Tigrov)
-<<<<<<< HEAD
-- Enh #878: Realize `ColumnBuilder` class (@Tigrov)
+- New #878: Realize `ColumnBuilder` class (@Tigrov)
 - New #773: Add parameters `$ifExists` and `$cascade` to `CommandInterface::dropTable()` and
  `DDLQueryBuilderInterface::dropTable()` methods (@vjik)
-=======
-- New #878: Realize `ColumnBuilder` class (@Tigrov)
 - New #878, #900, #914, #922: Implement `ColumnDefinitionParser` class (@Tigrov)
->>>>>>> 53e81d23
 - Enh #881: Refactor `ColumnSchemaInterface` and `AbstractColumnSchema` (@Tigrov)
 - New #882: Move `ArrayColumnSchema` and `StructuredColumnSchema` classes from `db-pgsql` package (@Tigrov)
 - New #883, #901, #922: Add `ColumnDefinitionBuilder` class and `QueryBuilderInterface::buildColumnDefinition()` method (@Tigrov)
