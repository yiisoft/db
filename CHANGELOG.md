# Yii Database Change Log

## 1.2.1 under development

- Bug #777: Fix `Query::count()` when it returns an incorrect value if the result is greater
  than `PHP_INT_MAX` (@Tigrov)
- Enh #779: Specify result type of `QueryInterface::all()`, `CommandInterface::queryAll()` and
  `DbArrayHelper::populate()` methods to `array[]` (@vjik)
- Enh #779: Specify populate closure type in `BatchQueryResultInterface` (@vjik)
- Enh #778: Deprecate unnecessary argument `$rawSql` of `AbstractCommand::internalExecute()` (@Tigrov)
- Enh #781: Skip calling `CommandInterface::getRawSql()` if no `logger` or `profiler` is set (@Tigrov)
- Enh #785: Refactor `AbstractCommand::getRawSql()` (@Tigrov)
- Bug #785: Fix bug of `AbstractCommand::getRawSql()` when a param value is `Stringable` object (@Tigrov)
- Enh #786: Refactor `AbstractSchema::getDataType()` (@Tigrov)
- Enh #784: Specify result type of `ConstraintSchemaInterface::getTableIndexes()` method to `IndexConstraint[]` (@vjik)
- Enh #784: Remove unused code in `AbstractSchema::getTableIndexes()` (@vjik)
- Bug #788: Fix casting integer to string in `AbstractCommand::getRawSql()` (@Tigrov)
- Enh #789: Remove unnecessary type casting to array in `AbstractDMLQueryBuilder::getTableUniqueColumnNames()` (@Tigrov)
- Enh #795: Allow to use `DMLQueryBuilderInterface::batchInsert()` method with empty columns (@Tigrov)
- Enh #794: Add message type to log context (@darkdef)
- Enh #802: Minor refactoring of `SchemaCache`, `AbstractPdoCommand` and `AbstractDDLQueryBuilder` (@Tigrov)
- Enh #801: Deprecate `AbstractSchema::normalizeRowKeyCase()` method (@Tigrov)
- Enh #801: Deprecate `SchemaInterface::getRawTableName()` and add `Quoter::getRawTableName()` method (@Tigrov)
- Enh #801: Deprecate `SchemaInterface::isReadQuery()` and add `DbStringHelper::isReadQuery()` method (@Tigrov)
- Enh #801: Remove unnecessary symbol `\\` from `rtrim()` function inside `DbStringHelper::baseName()` method (@Tigrov)
- Bug #801: Fix bug with `Quoter::$tablePrefix` when change `AbstractConnection::$tablePrefix` property (@Tigrov)
<<<<<<< HEAD
- Enh #809: Add psalm type for parameters to bind to the SQL statement (@vjik)
=======
- Enh #810: Add more specific psalm type for `QueryFunctionsInterface::count()` result (@vjik)
>>>>>>> 03dc4342

## 1.2.0 November 12, 2023

- Chg #755: Deprecate `TableSchemaInterface::compositeForeignKey()` (@Tigrov)
- Chg #765: Deprecate `SchemaInterface::TYPE_JSONB` (@Tigrov)
- Enh #746: Enhanced documentation of `batchInsert()` and `update()` methods of `DMLQueryBuilderInterface` interface (@Tigrov)
- Enh #756: Refactor `Quoter` (@Tigrov)
- Enh #770: Move methods from concrete `Command` class to `AbstractPdoCommand` class (@Tigrov)
- Bug #746: Typecast values in `AbstractDMLQueryBuilder::batchInsert()` if column names with table name and brackets (@Tigrov)
- Bug #746, #61: Typecast values in `AbstractDMLQueryBuilder::batchInsert()` if values with string keys (@Tigrov)
- Bug #751: Fix collected debug actions (@xepozz)
- Bug #756: Fix `Quoter::quoteTableName()` for sub-query with alias (@Tigrov)
- Bug #761: Quote aliases of CTE in `WITH` queries (@Tigrov)
- Bug #769, #61: Fix `AbstractDMLQueryBuilder::batchInsert()` for values as associative arrays (@Tigrov)

## 1.1.1 August 16, 2023

- New #617: Add debug collector for `yiisoft/yii-debug` (@xepozz)
- Enh #617, #733: Add specific psalm annotation of `$closure` parameter in `ConnectionInterface::transaction()` 
  method (@xepozz, @vjik)
- Bug #741: Fix `alterColumn()` method to accept `ColumnInterface::class` in argument `$type` (@terabytesoftw)

## 1.1.0 July 24, 2023

- Chg #722: Remove legacy array syntax for typecast. Use `Param` instead (@terabytesoftw)
- Chg #724: Typecast refactoring (@Tigrov)
- Chg #728: Refactor `AbstractSchema::getColumnPhpType()` (@Tigrov)

## 1.0.0 April 12, 2023

- Initial release.<|MERGE_RESOLUTION|>--- conflicted
+++ resolved
@@ -24,11 +24,8 @@
 - Enh #801: Deprecate `SchemaInterface::isReadQuery()` and add `DbStringHelper::isReadQuery()` method (@Tigrov)
 - Enh #801: Remove unnecessary symbol `\\` from `rtrim()` function inside `DbStringHelper::baseName()` method (@Tigrov)
 - Bug #801: Fix bug with `Quoter::$tablePrefix` when change `AbstractConnection::$tablePrefix` property (@Tigrov)
-<<<<<<< HEAD
 - Enh #809: Add psalm type for parameters to bind to the SQL statement (@vjik)
-=======
 - Enh #810: Add more specific psalm type for `QueryFunctionsInterface::count()` result (@vjik)
->>>>>>> 03dc4342
 
 ## 1.2.0 November 12, 2023
 
