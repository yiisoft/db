# Yii Database Change Log

## 2.0.0 under development

- Enh #996: Adapt summary data in debug collector (@rustamwin)
- Chg #990: Delete `Yiisoft\Db\Exception\InvalidArgumentException` and `Yiisoft\Db\Exception\InvalidParamException` and
  use `\InvalidArgumentException` instead (@DikoIbragimov)
- New #913: Add methods `SchemaInterface::hasSchema()`, `SchemaInterface::hasTable()`, `SchemaInterface::hasView()` (@evil1)
- Enh #820: Support `Traversable` values for `AbstractDMLQueryBuilder::batchInsert()` method with empty columns (@Tigrov)
- Enh #815: Refactor `Query::column()` method (@Tigrov) 
- Enh #816: Allow scalar values for `$columns` parameter of `Query::select()` and `Query::addSelect()` methods (@Tigrov)
- Enh #806: Non-unique placeholder names inside `Expression::$params` will be replaced with unique names (@Tigrov)
- Enh #806, #964: Build `Expression` instances inside `Expression::$params` when build a query using `QueryBuilder` (@Tigrov)
- Enh #766: Allow `ColumnInterface` as column type. (@Tigrov)
- Bug #828: Fix `float` type when use `AbstractCommand::getRawSql()` method (@Tigrov)
- New #752, #974, #1013: Implement `ColumnInterface` classes according to the data type of database table columns
  for type casting performance (@Tigrov)
- Enh #829: Rename `batchInsert()` to `insertBatch()` in `DMLQueryBuilderInterface` and `CommandInterface`
  and change parameters from `$table, $columns, $rows` to `$table, $rows, $columns = []` (@Tigrov)
- Enh #834: Refactor `AbstractCommand::insertBatch()`, add `Quoter::getRawTableName()` to `QuoterInterface` (@Tigrov)
- Chg #836: Remove `AbstractDMLQueryBuilder::getTypecastValue()` method (@Tigrov)
- Chg #837: Remove `$table` parameter from `normalizeColumnNames()` and `getNormalizeColumnNames()` methods 
  of `AbstractDMLQueryBuilder` class (@Tigrov)
- Chg #838: Remove `SchemaInterface::TYPE_JSONB` constant (@Tigrov)
- Chg #839: Remove `TableSchemaInterface::compositeForeignKey()` method (@Tigrov)
- Chg #840: Remove parameter `$withColumn` from `QuoterInterface::getTableNameParts()` method (@Tigrov)
- Enh #840: Remove `Quoter::unquoteParts()` method (@Tigrov)
- Chg #841: Remove `$rawSql` parameter from `AbstractCommand::internalExecute()` method
  and `AbstractPdoCommand::internalExecute()` method (@Tigrov)
- Enh #842: Allow `ExpressionInterface` for `$alias` parameter of `QueryPartsInterface::withQuery()` method (@Tigrov)
- Enh #843: Remove `AbstractPdoCommand::logQuery()` method (@Tigrov)
- Chg #845: Remove `AbstractSchema::normalizeRowKeyCase()` method (@Tigrov)
- Chg #846: Remove `SchemaInterface::isReadQuery()` and `AbstractSchema::isReadQuery()` methods (@Tigrov)
- Chg #847: Remove `SchemaInterface::getRawTableName()` and `AbstractSchema::getRawTableName()` methods (@Tigrov)
- Enh #852: Add method chaining for column classes (@Tigrov)
- New #855: Add array and JSON overlaps conditions (@Tigrov)
- New #860: Add `bit` abstract type (@Tigrov)
- Enh #862: Refactor PHP type of `ColumnSchemaInterface` instances (@Tigrov)
- Enh #865: Raise minimum PHP version to `^8.1` with minor refactoring (@Tigrov, @vjik)
- Enh #798: Allow `QueryInterface::one()` and `QueryInterface::all()` to return objects (@darkdef, @Tigrov)
- Enh #872: Use `#[\SensitiveParameter]` attribute to mark sensitive parameters (@heap-s)
- New #864, #897, #898, #950, #1009: Realize column factory (@Tigrov, @vjik)
- Enh #875: Ignore "Packets out of order..." warnings in `AbstractPdoCommand::internalExecute()` method (@Tigrov)
- Enh #877: Separate column type constants (@Tigrov)
- New #878: Realize `ColumnBuilder` class (@Tigrov)
- New #773: Add parameters `$ifExists` and `$cascade` to `CommandInterface::dropTable()` and
 `DDLQueryBuilderInterface::dropTable()` methods (@vjik)
- New #878, #900, #914, #922: Implement `ColumnDefinitionParser` class (@Tigrov)
- Enh #881: Refactor `ColumnSchemaInterface` and `AbstractColumnSchema` (@Tigrov)
- New #882: Move `ArrayColumnSchema` and `StructuredColumnSchema` classes from `db-pgsql` package (@Tigrov)
- New #883, #901, #922: Add `ColumnDefinitionBuilder` class and `QueryBuilderInterface::buildColumnDefinition()` method (@Tigrov)
- Enh #885, #1005: Refactor DSN classes (@Tigrov)
- Chg #889: Update `AbstractDMLQueryBuilder::insertBatch()` method (@Tigrov)
- Enh #890: Add properties of `AbstractColumnSchema` class to constructor (@Tigrov)
- New #899: Add `ColumnSchemaInterface::hasDefaultValue()` and `ColumnSchemaInterface::null()` methods (@Tigrov)
- New #902, #982, #983, #995: Add `prepareParam()` and `prepareValue()` methods in `QueryBuilderInterface` (@Tigrov)
- Enh #902: Refactor `Quoter::quoteValue()` method (@Tigrov)
- New #906: Add `ServerInfoInterface` and its implementation (@Tigrov)
- Enh #905: Use `AbstractColumnDefinitionBuilder` to generate table column SQL representation (@Tigrov)
- Enh #915: Remove `ColumnInterface` (@Tigrov)
- Enh #917: Rename `ColumnSchemaInterface` to `ColumnInterface` (@Tigrov)
- Enh #919: Replace `name()` with immutable `withName()` method in `ColumnInterface` interface (@Tigrov)
- Enh #921: Move `DataType` class to `Yiisoft\Db\Constant` namespace (@Tigrov)
- Enh #926, #954: Refactor `DbArrayHelper` (@Tigrov)
- Enh #920: Move index constants to the appropriate DBMS driver's `IndexType` and `IndexMethod` classes (@Tigrov)
- New #928: Add `ReferentialAction` class with constants of possible values of referential actions (@Tigrov)
- Enh #929: Refactor array, structured and JSON column type expressions and expression builders (@Tigrov)
- Enh #929: Implement lazy arrays for array, structured and JSON column types (@Tigrov)
- Bug #933: Explicitly mark nullable parameters (@vjik)
- Chg #911: Change supported PHP versions to `8.1 - 8.4` (@Tigrov)
- Enh #911, #940: Minor refactoring (@Tigrov)
- Chg #938, #936, #937: Remove `ext-json`, `ext-ctype`, `ext-mbstring` from `require` section of `composer.json` (@Tigrov) 
- Chg #936: Remove `hasLimit()` and `hasOffset()` methods from `AbstractDQLQueryBuilder` class (@Tigrov)
- Chg #937: Remove `baseName()` and `pascalCaseToId()` methods from `DbStringHelper` (@Tigrov)
- Enh #940: Rename `quoter()` method to `getQuoter()` in `QueryBuilderInterface` and `AbstractQueryBuilder` class (@Tigrov)
- Enh #940: Change constructor parameters in `AbstractQueryBuilder` class (@Tigrov)
- New #939: Add `caseSensitive` option to like condition (@vjik)
- New #942: Allow PHP backed enums as values (@Tigrov)
- Enh #943: Add `getCacheKey()` and `getCacheTag()` methods to `AbstractPdoSchema` class (@Tigrov)
- Enh #730: Add `ExpressionBuilderInterface::build()` (@samdark)
- Enh #944: Added `setWhere()` as a forced method to overwrite `where()` (@lav45)
- Enh #925, #951: Add callback to `Query::all()` and `Query::one()` methods (@Tigrov, @vjik)
- New #954: Add `DbArrayHelper::arrange()` method (@Tigrov)
- Chg #956: Remove nullable from `PdoConnectionInterface::getActivePdo()` result (@vjik)
- New #949: Add option for typecasting when insert or update values (@Tigrov)
- New #945: Add option for typecasting values retrieved from DB (@Tigrov)
- Enh #941: Add the ability for user-defined type casting (@Tigrov)
- Enh #961: Added `setHaving()` as a forced method to overwrite `having()` (@lav45)
- Enh #822: Refactor data readers (@Tigrov)
- Enh #963: Make `Query::andHaving()` similar to `Query::andWhere()` (@Tigrov)
- New #964: Add `QueryBuilderInterface::replacePlaceholders()` method (@Tigrov)
- Enh #879: Rename `getLastInsertID()` method in `ConnectionInterface` to `getLastInsertId()` (@vjik)
- New #967: Add `FOR` clause to query (@vjik)
- Chg #972: Change in query "distinct" flag type from `bool|null` to `bool` (@vjik)
- New #973, #976: Add `CommandInterface::upsertReturningPks()` method (@Tigrov)
- New #973, #976: Add `upsertReturning()` method to `CommandInterface` and `DMLQueryBuilderInterface` (@Tigrov)
- New #968: Add `DateTimeColumn` column class (@Tigrov)
- Bug #978: Fix memory leaking in `Command::exists()` method (@Tigrov)
- Chg #980: Add constructor with DB connection to `AbstractCommand` (@vjik)
- Enh #979: Allow `ExpressionInterface` for column definitions when create table (@Tigrov)
- Enh #981, #1004: Refactor constraints (@Tigrov)
- Enh #982, #995: Reduce binding parameters, add `QueryBuilderInterface::buildValue()` method (@Tigrov)
- New #984: Add `createQuery()` and `select()` methods to `ConnectionInterface` (@Tigrov)
- Chg #985: Rename `insertWithReturningPks()` to `insertReturningPks()` in `CommandInterface` and `DMLQueryBuilderInterface` (@Tigrov)
- Enh #992: Add optional type casting to `DataReaderInterface` using columns (@Tigrov)
- New #988: Add `CaseExpression` and `CaseExpressionBuilder` to build `CASE-WHEN-THEN-ELSE` SQL expressions (@Tigrov)
- Enh #991: Improve types in `ConnectionInterface::transaction()` (@kikara)
- Chg #998: Add `yiisoft/db-implementation` virtual package as dependency (@vjik)
- Chg #999: Remove `requireTransaction()` method and `$isolationLevel` property from `AbstractCommand` (@vjik)
- Chg #1000, #1007, #1027: Add compare conditions: `Equals`, `NotEquals`, `GreaterThan`, `GreaterThanOrEqual`,
  `LessThan` and `LessThanOrEqual`. Remove `Hash` condition in favor `Equals` and `In` usage (@vjik)
- Chg #1001: Remove `ParamInterface` (@vjik)
- Chg #1001: Add public properties `$type` and `$value` to `Param` class instead of `getType()` and `getValue()` methods that were removed (@vjik)
- Chg #1002: Remove specific condition interfaces (@vjik)
- Chg #1003, #1006: Refactor namespace of condition objects and use promoted properties instead of getters (@vjik)
- Enh #1010: Improve `Quoter::getTableNameParts()` method (@Tigrov)
- Enh #1011: Refactor `TableSchemaInterface` and `AbstractSchema` (@Tigrov)
- Enh #1011: Remove `AbstractTableSchema` and add `TableSchema` instead (@Tigrov)
- New #1013: Add `StringableStream` class to cast binary column values to `string` using `(string) $value` (@Tigrov)
- Chg #1014: Replace `getEscapingReplacements()`/`setEscapingReplacements()` methods with `escape` constructor parameter 
  in `Like` condition (@vjik)
- Enh #1016: Refactor `AbstractDMLQueryBuilder::getTableUniqueColumnNames()` method (@Tigrov)
- New #1015: Add mode parameter to `Like` condition (@vjik)
- Chg #1019: Split `In` condition to `In` and `NotIn` (@vjik)
- Chg #1028: Split `Exists` condition to `Exists` and `NotExists` (@vjik)
- Chg #1018, #1024: Remove `BetweenColumns` in favor `Between` with `ColumnName` usage (@vjik)
- Chg #1017: Split `Between` condition to `Between` and `NotBetween` (@vjik)
- New #1020: Support column's collation (@Tigrov)
- Chg #1021: Move conjunction type from operator string value to `Like` condition constructor parameter (@vjik)
- Chg #1023: Split `Like` condition to `Like` and `NotLike` (@vjik)
- New #1024: Add `ColumnName` and `Value` expressions (@vjik)  
- Chg #1025: Move expression builders to `Yiisoft\Db\Expression\Builder` namespace (@vjik)
- Chg #1026: Remove `precision()`, `getPrecision()` and `getPhpType()` methods from `ColumnInterface` (@vjik)
<<<<<<< HEAD
- New #1033: Add `All` and `None` conditions (@vjik)
=======
- New #1034: Add `ConnectionInterface::getColumnBuilderClass()` method (@Tigrov)
- Enh #1031: Optimize SQL generation for `Not` condition (@vjik)
>>>>>>> c0573bc0

## 1.3.0 March 21, 2024

- Enh #778: Deprecate unnecessary argument `$rawSql` of `AbstractCommand::internalExecute()` (@Tigrov)
- Enh #779: Specify result type of `QueryInterface::all()`, `CommandInterface::queryAll()` and
  `DbArrayHelper::populate()` methods to `array[]` (@vjik)
- Enh #779: Specify populate closure type in `BatchQueryResultInterface` (@vjik)
- Enh #781: Skip calling `CommandInterface::getRawSql()` if no `logger` or `profiler` is set (@Tigrov)
- Enh #784: Specify result type of `ConstraintSchemaInterface::getTableIndexes()` method to `IndexConstraint[]` (@vjik)
- Enh #784: Remove unused code in `AbstractSchema::getTableIndexes()` (@vjik)
- Enh #785: Refactor `AbstractCommand::getRawSql()` (@Tigrov)
- Enh #786: Refactor `AbstractSchema::getDataType()` (@Tigrov)
- Enh #789: Remove unnecessary type casting to array in `AbstractDMLQueryBuilder::getTableUniqueColumnNames()` (@Tigrov)
- Enh #794: Add message type to log context (@darkdef)
- Enh #795: Allow to use `DMLQueryBuilderInterface::batchInsert()` method with empty columns (@Tigrov)
- Enh #801: Deprecate `AbstractSchema::normalizeRowKeyCase()` method (@Tigrov)
- Enh #801: Deprecate `SchemaInterface::getRawTableName()` and add `Quoter::getRawTableName()` method (@Tigrov)
- Enh #801: Deprecate `SchemaInterface::isReadQuery()` and add `DbStringHelper::isReadQuery()` method (@Tigrov)
- Enh #801: Remove unnecessary symbol `\\` from `rtrim()` function inside `DbStringHelper::baseName()` method (@Tigrov)
- Enh #802: Minor refactoring of `SchemaCache`, `AbstractPdoCommand` and `AbstractDDLQueryBuilder` (@Tigrov)
- Enh #809: Add psalm type for parameters to bind to the SQL statement (@vjik)
- Enh #810: Add more specific psalm type for `QueryFunctionsInterface::count()` result (@vjik)
- Bug #777: Fix `Query::count()` when it returns an incorrect value if the result is greater
  than `PHP_INT_MAX` (@Tigrov)
- Bug #785: Fix bug of `AbstractCommand::getRawSql()` when a param value is `Stringable` object (@Tigrov)
- Bug #788: Fix casting integer to string in `AbstractCommand::getRawSql()` (@Tigrov)
- Bug #801: Fix bug with `Quoter::$tablePrefix` when change `AbstractConnection::$tablePrefix` property (@Tigrov)

## 1.2.0 November 12, 2023

- Chg #755: Deprecate `TableSchemaInterface::compositeForeignKey()` (@Tigrov)
- Chg #765: Deprecate `SchemaInterface::TYPE_JSONB` (@Tigrov)
- Enh #746: Enhanced documentation of `batchInsert()` and `update()` methods of `DMLQueryBuilderInterface` interface (@Tigrov)
- Enh #756: Refactor `Quoter` (@Tigrov)
- Enh #770: Move methods from concrete `Command` class to `AbstractPdoCommand` class (@Tigrov)
- Bug #746: Typecast values in `AbstractDMLQueryBuilder::batchInsert()` if column names with table name and brackets (@Tigrov)
- Bug #746, #61: Typecast values in `AbstractDMLQueryBuilder::batchInsert()` if values with string keys (@Tigrov)
- Bug #751: Fix collected debug actions (@xepozz)
- Bug #756: Fix `Quoter::quoteTableName()` for sub-query with alias (@Tigrov)
- Bug #761: Quote aliases of CTE in `WITH` queries (@Tigrov)
- Bug #769, #61: Fix `AbstractDMLQueryBuilder::batchInsert()` for values as associative arrays (@Tigrov)

## 1.1.1 August 16, 2023

- New #617: Add debug collector for `yiisoft/yii-debug` (@xepozz)
- Enh #617, #733: Add specific psalm annotation of `$closure` parameter in `ConnectionInterface::transaction()` 
  method (@xepozz, @vjik)
- Bug #741: Fix `alterColumn()` method to accept `ColumnInterface::class` in argument `$type` (@terabytesoftw)

## 1.1.0 July 24, 2023

- Chg #722: Remove legacy array syntax for typecast. Use `Param` instead (@terabytesoftw)
- Chg #724: Typecast refactoring (@Tigrov)
- Chg #728: Refactor `AbstractSchema::getColumnPhpType()` (@Tigrov)

## 1.0.0 April 12, 2023

- Initial release.<|MERGE_RESOLUTION|>--- conflicted
+++ resolved
@@ -131,12 +131,9 @@
 - New #1024: Add `ColumnName` and `Value` expressions (@vjik)  
 - Chg #1025: Move expression builders to `Yiisoft\Db\Expression\Builder` namespace (@vjik)
 - Chg #1026: Remove `precision()`, `getPrecision()` and `getPhpType()` methods from `ColumnInterface` (@vjik)
-<<<<<<< HEAD
 - New #1033: Add `All` and `None` conditions (@vjik)
-=======
 - New #1034: Add `ConnectionInterface::getColumnBuilderClass()` method (@Tigrov)
 - Enh #1031: Optimize SQL generation for `Not` condition (@vjik)
->>>>>>> c0573bc0
 
 ## 1.3.0 March 21, 2024
 
