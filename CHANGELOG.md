--- conflicted
+++ resolved
@@ -8,11 +8,8 @@
 - Bug #756: Fix `Quoter::quoteSql()` for SQL containing table with prefix (@Tigrov)
 - Bug #756: Fix `Quoter::getTableNameParts()` for cases when different quotes for tables and columns (@Tigrov)
 - Bug #756: Fix `Quoter::quoteTableName()` for sub-query with alias (@Tigrov)
-<<<<<<< HEAD
 - Bug #761: Quote aliases of CTE in `WITH` queries (@Tigrov)
-=======
 - Chg #765: Deprecate `SchemaInterface::TYPE_JSONB` (@Tigrov)
->>>>>>> 071f46ab
 
 ## 1.1.1 August 16, 2023
 
