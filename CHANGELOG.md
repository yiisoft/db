# Yii Database Change Log

## 1.2.1 under development

- Bug #777: Fix `Query::count()` when it returns an incorrect value if the result is greater
  than `PHP_INT_MAX` (@Tigrov)
- Enh #779: Specify result type of `QueryInterface::all()`, `CommandInterface::queryAll()` and
  `DbArrayHelper::populate()` methods to `array[]` (@vjik)
- Enh #779: Specify populate closure type in `BatchQueryResultInterface` (@vjik)
- Enh #778: Deprecate unnecessary argument `$rawSql` of `AbstractCommand::internalExecute()` (@Tigrov)
- Enh #781: Skip calling `CommandInterface::getRawSql()` if no `logger` or `profiler` is set (@Tigrov)
- Enh #785: Refactor `AbstractCommand::getRawSql()` (@Tigrov)
- Bug #785: Fix bug of `AbstractCommand::getRawSql()` when a param value is `Stringable` object (@Tigrov)
- Enh #786: Refactor `AbstractSchema::getDataType()` (@Tigrov)
- Enh #784: Specify result type of `ConstraintSchemaInterface::getTableIndexes()` method to `IndexConstraint[]` (@vjik)
- Enh #784: Remove unused code in `AbstractSchema::getTableIndexes()` (@vjik)
- Bug #788: Fix casting integer to string in `AbstractCommand::getRawSql()` (@Tigrov)
- Enh #789: Remove unnecessary type casting to array in `AbstractDMLQueryBuilder::getTableUniqueColumnNames()` (@Tigrov)
- Enh #795: Allow to use `DMLQueryBuilderInterface::batchInsert()` method with empty columns (@Tigrov)
- Enh #794: Add message type to log context (@darkdef)
<<<<<<< HEAD
- Enh #801: Deprecate `AbstractSchema::normalizeRowKeyCase()` method (@Tigrov)
- Enh #801: Deprecate `SchemaInterface::getRawTableName()` and add `QuoterInterface::getRawTableName()` method (@Tigrov)
- Enh #801: Deprecate `SchemaInterface::isReadQuery()` and add `DbStringHelper::isReadQuery()` method (@Tigrov)
- Enh #801: Remove unnecessary symbol `\\` from `rtrim()` function inside `DbStringHelper::baseName()` method (@Tigrov)
- Bug #801: Fix bug with `Quoter::$tablePrefix` when change `AbstractConnection::$tablePrefix` property (@Tigrov)
=======
- Enh #802: Minor refactoring of `SchemaCache`, `AbstractPdoCommand` and `AbstractDDLQueryBuilder` (@Tigrov)
>>>>>>> 4a08ca38

## 1.2.0 November 12, 2023

- Chg #755: Deprecate `TableSchemaInterface::compositeForeignKey()` (@Tigrov)
- Chg #765: Deprecate `SchemaInterface::TYPE_JSONB` (@Tigrov)
- Enh #746: Enhanced documentation of `batchInsert()` and `update()` methods of `DMLQueryBuilderInterface` interface (@Tigrov)
- Enh #756: Refactor `Quoter` (@Tigrov)
- Enh #770: Move methods from concrete `Command` class to `AbstractPdoCommand` class (@Tigrov)
- Bug #746: Typecast values in `AbstractDMLQueryBuilder::batchInsert()` if column names with table name and brackets (@Tigrov)
- Bug #746, #61: Typecast values in `AbstractDMLQueryBuilder::batchInsert()` if values with string keys (@Tigrov)
- Bug #751: Fix collected debug actions (@xepozz)
- Bug #756: Fix `Quoter::quoteTableName()` for sub-query with alias (@Tigrov)
- Bug #761: Quote aliases of CTE in `WITH` queries (@Tigrov)
- Bug #769, #61: Fix `AbstractDMLQueryBuilder::batchInsert()` for values as associative arrays (@Tigrov)

## 1.1.1 August 16, 2023

- New #617: Add debug collector for `yiisoft/yii-debug` (@xepozz)
- Enh #617, #733: Add specific psalm annotation of `$closure` parameter in `ConnectionInterface::transaction()` 
  method (@xepozz, @vjik)
- Bug #741: Fix `alterColumn()` method to accept `ColumnInterface::class` in argument `$type` (@terabytesoftw)

## 1.1.0 July 24, 2023

- Chg #722: Remove legacy array syntax for typecast. Use `Param` instead (@terabytesoftw)
- Chg #724: Typecast refactoring (@Tigrov)
- Chg #728: Refactor `AbstractSchema::getColumnPhpType()` (@Tigrov)

## 1.0.0 April 12, 2023

- Initial release.<|MERGE_RESOLUTION|>--- conflicted
+++ resolved
@@ -18,15 +18,12 @@
 - Enh #789: Remove unnecessary type casting to array in `AbstractDMLQueryBuilder::getTableUniqueColumnNames()` (@Tigrov)
 - Enh #795: Allow to use `DMLQueryBuilderInterface::batchInsert()` method with empty columns (@Tigrov)
 - Enh #794: Add message type to log context (@darkdef)
-<<<<<<< HEAD
+- Enh #802: Minor refactoring of `SchemaCache`, `AbstractPdoCommand` and `AbstractDDLQueryBuilder` (@Tigrov)
 - Enh #801: Deprecate `AbstractSchema::normalizeRowKeyCase()` method (@Tigrov)
 - Enh #801: Deprecate `SchemaInterface::getRawTableName()` and add `QuoterInterface::getRawTableName()` method (@Tigrov)
 - Enh #801: Deprecate `SchemaInterface::isReadQuery()` and add `DbStringHelper::isReadQuery()` method (@Tigrov)
 - Enh #801: Remove unnecessary symbol `\\` from `rtrim()` function inside `DbStringHelper::baseName()` method (@Tigrov)
 - Bug #801: Fix bug with `Quoter::$tablePrefix` when change `AbstractConnection::$tablePrefix` property (@Tigrov)
-=======
-- Enh #802: Minor refactoring of `SchemaCache`, `AbstractPdoCommand` and `AbstractDDLQueryBuilder` (@Tigrov)
->>>>>>> 4a08ca38
 
 ## 1.2.0 November 12, 2023
 
