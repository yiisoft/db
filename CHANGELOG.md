# Yii Database Change Log

## 2.0.0 under development

- Enh #820: Support `Traversable` values for `AbstractDMLQueryBuilder::batchInsert()` method with empty columns (@Tigrov)
- Enh #815: Refactor `Query::column()` method (@Tigrov) 
- Enh #816: Allow scalar values for `$columns` parameter of `Query::select()` and `Query::addSelect()` methods (@Tigrov)
- Enh #806: Non-unique placeholder names inside `Expression::$params` will be replaced with unique names (@Tigrov)
- Enh #806: Build `Expression` instances inside `Expression::$params` when build a query using `QueryBuilder` (@Tigrov)
- Enh #766: Allow `ColumnInterface` as column type. (@Tigrov)
- Bug #828: Fix `float` type when use `AbstractCommand::getRawSql()` method (@Tigrov)
- Enh #752: Implement `ColumnSchemaInterface` classes according to the data type of database table columns
  for type casting performance (@Tigrov)
- Enh #829: Rename `batchInsert()` to `insertBatch()` in `DMLQueryBuilderInterface` and `CommandInterface`
  and change parameters from `$table, $columns, $rows` to `$table, $rows, $columns = []` (@Tigrov)
- Enh #834: Refactor `AbstractCommand::insertBatch()`, add `Quoter::getRawTableName()` to `QuoterInterface` (@Tigrov)
- Chg #836: Remove `AbstractDMLQueryBuilder::getTypecastValue()` method (@Tigrov)
- Chg #837: Remove `$table` parameter from `normalizeColumnNames()` and `getNormalizeColumnNames()` methods 
  of `AbstractDMLQueryBuilder` class (@Tigrov)
- Chg #838: Remove `SchemaInterface::TYPE_JSONB` constant (@Tigrov)
- Chg #839: Remove `TableSchemaInterface::compositeForeignKey()` method (@Tigrov)
- Chg #840: Remove parameter `$withColumn` from `QuoterInterface::getTableNameParts()` method (@Tigrov)
- Enh #840: Remove `Quoter::unquoteParts()` method (@Tigrov)
- Chg #841: Remove `$rawSql` parameter from `AbstractCommand::internalExecute()` method
  and `AbstractPdoCommand::internalExecute()` method (@Tigrov)
- Enh #842: Allow `ExpressionInterface` for `$alias` parameter of `QueryPartsInterface::withQuery()` method (@Tigrov)
- Enh #843: Remove `AbstractPdoCommand::logQuery()` method (@Tigrov)
- Chg #845: Remove `AbstractSchema::normalizeRowKeyCase()` method (@Tigrov)
- Chg #846: Remove `SchemaInterface::isReadQuery()` and `AbstractSchema::isReadQuery()` methods (@Tigrov)
- Chg #847: Remove `SchemaInterface::getRawTableName()` and `AbstractSchema::getRawTableName()` methods (@Tigrov)
- Enh #852: Add method chaining for column classes (@Tigrov)
- Enh #855: Add array and JSON overlaps conditions (@Tigrov)
- Enh #860: Add `bit` abstract type (@Tigrov)
- Enh #862: Refactor PHP type of `ColumnSchemaInterface` instances (@Tigrov)
- Enh #865: Raise minimum PHP version to `^8.1` with minor refactoring (@Tigrov, @vjik)
- Enh #798: Allow `QueryInterface::one()` and `QueryInterface::all()` to return objects (@darkdef, @Tigrov)
<<<<<<< HEAD
- Enh #872: Use `#[\SensitiveParameter]` attribute to mark sensitive parameters (@heap-s)
=======
- Enh #864: Realize column factory (@Tigrov)
- Enh #875: Ignore "Packets out of order..." warnings in `AbstractPdoCommand::internalExecute()` method (@Tigrov)
>>>>>>> b0f0dfd2

## 1.3.0 March 21, 2024

- Enh #778: Deprecate unnecessary argument `$rawSql` of `AbstractCommand::internalExecute()` (@Tigrov)
- Enh #779: Specify result type of `QueryInterface::all()`, `CommandInterface::queryAll()` and
  `DbArrayHelper::populate()` methods to `array[]` (@vjik)
- Enh #779: Specify populate closure type in `BatchQueryResultInterface` (@vjik)
- Enh #781: Skip calling `CommandInterface::getRawSql()` if no `logger` or `profiler` is set (@Tigrov)
- Enh #784: Specify result type of `ConstraintSchemaInterface::getTableIndexes()` method to `IndexConstraint[]` (@vjik)
- Enh #784: Remove unused code in `AbstractSchema::getTableIndexes()` (@vjik)
- Enh #785: Refactor `AbstractCommand::getRawSql()` (@Tigrov)
- Enh #786: Refactor `AbstractSchema::getDataType()` (@Tigrov)
- Enh #789: Remove unnecessary type casting to array in `AbstractDMLQueryBuilder::getTableUniqueColumnNames()` (@Tigrov)
- Enh #794: Add message type to log context (@darkdef)
- Enh #795: Allow to use `DMLQueryBuilderInterface::batchInsert()` method with empty columns (@Tigrov)
- Enh #801: Deprecate `AbstractSchema::normalizeRowKeyCase()` method (@Tigrov)
- Enh #801: Deprecate `SchemaInterface::getRawTableName()` and add `Quoter::getRawTableName()` method (@Tigrov)
- Enh #801: Deprecate `SchemaInterface::isReadQuery()` and add `DbStringHelper::isReadQuery()` method (@Tigrov)
- Enh #801: Remove unnecessary symbol `\\` from `rtrim()` function inside `DbStringHelper::baseName()` method (@Tigrov)
- Enh #802: Minor refactoring of `SchemaCache`, `AbstractPdoCommand` and `AbstractDDLQueryBuilder` (@Tigrov)
- Enh #809: Add psalm type for parameters to bind to the SQL statement (@vjik)
- Enh #810: Add more specific psalm type for `QueryFunctionsInterface::count()` result (@vjik)
- Bug #777: Fix `Query::count()` when it returns an incorrect value if the result is greater
  than `PHP_INT_MAX` (@Tigrov)
- Bug #785: Fix bug of `AbstractCommand::getRawSql()` when a param value is `Stringable` object (@Tigrov)
- Bug #788: Fix casting integer to string in `AbstractCommand::getRawSql()` (@Tigrov)
- Bug #801: Fix bug with `Quoter::$tablePrefix` when change `AbstractConnection::$tablePrefix` property (@Tigrov)

## 1.2.0 November 12, 2023

- Chg #755: Deprecate `TableSchemaInterface::compositeForeignKey()` (@Tigrov)
- Chg #765: Deprecate `SchemaInterface::TYPE_JSONB` (@Tigrov)
- Enh #746: Enhanced documentation of `batchInsert()` and `update()` methods of `DMLQueryBuilderInterface` interface (@Tigrov)
- Enh #756: Refactor `Quoter` (@Tigrov)
- Enh #770: Move methods from concrete `Command` class to `AbstractPdoCommand` class (@Tigrov)
- Bug #746: Typecast values in `AbstractDMLQueryBuilder::batchInsert()` if column names with table name and brackets (@Tigrov)
- Bug #746, #61: Typecast values in `AbstractDMLQueryBuilder::batchInsert()` if values with string keys (@Tigrov)
- Bug #751: Fix collected debug actions (@xepozz)
- Bug #756: Fix `Quoter::quoteTableName()` for sub-query with alias (@Tigrov)
- Bug #761: Quote aliases of CTE in `WITH` queries (@Tigrov)
- Bug #769, #61: Fix `AbstractDMLQueryBuilder::batchInsert()` for values as associative arrays (@Tigrov)

## 1.1.1 August 16, 2023

- New #617: Add debug collector for `yiisoft/yii-debug` (@xepozz)
- Enh #617, #733: Add specific psalm annotation of `$closure` parameter in `ConnectionInterface::transaction()` 
  method (@xepozz, @vjik)
- Bug #741: Fix `alterColumn()` method to accept `ColumnInterface::class` in argument `$type` (@terabytesoftw)

## 1.1.0 July 24, 2023

- Chg #722: Remove legacy array syntax for typecast. Use `Param` instead (@terabytesoftw)
- Chg #724: Typecast refactoring (@Tigrov)
- Chg #728: Refactor `AbstractSchema::getColumnPhpType()` (@Tigrov)

## 1.0.0 April 12, 2023

- Initial release.<|MERGE_RESOLUTION|>--- conflicted
+++ resolved
@@ -34,12 +34,9 @@
 - Enh #862: Refactor PHP type of `ColumnSchemaInterface` instances (@Tigrov)
 - Enh #865: Raise minimum PHP version to `^8.1` with minor refactoring (@Tigrov, @vjik)
 - Enh #798: Allow `QueryInterface::one()` and `QueryInterface::all()` to return objects (@darkdef, @Tigrov)
-<<<<<<< HEAD
 - Enh #872: Use `#[\SensitiveParameter]` attribute to mark sensitive parameters (@heap-s)
-=======
 - Enh #864: Realize column factory (@Tigrov)
 - Enh #875: Ignore "Packets out of order..." warnings in `AbstractPdoCommand::internalExecute()` method (@Tigrov)
->>>>>>> b0f0dfd2
 
 ## 1.3.0 March 21, 2024
 
