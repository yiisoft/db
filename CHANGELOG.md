--- conflicted
+++ resolved
@@ -2,13 +2,10 @@
 
 ## 2.0.0 under development
 
-<<<<<<< HEAD
 - Enh #815: Refactor `Query::column()` method (@Tigrov) 
-=======
 - Enh #816: Allow scalar values for `$columns` parameter of `Query::select()` and `Query::addSelect()` methods (@Tigrov)
 - Enh #806: Non-unique placeholder names inside `Expression::$params` will be replaced with unique names (@Tigrov)
 - Enh #806: Build `Expression` instances inside `Expression::$params` when build a query using `QueryBuilder` (@Tigrov)
->>>>>>> 3f977a55
 - Enh #766: Allow `ColumnInterface` as column type. (@Tigrov)
 
 ## 1.3.0 March 21, 2024
