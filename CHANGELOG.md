# Yii Database Change Log

## 2.0.0 under development

- Enh #820: Support `Traversable` values for `AbstractDMLQueryBuilder::batchInsert()` method with empty columns (@Tigrov)
- Enh #815: Refactor `Query::column()` method (@Tigrov) 
- Enh #816: Allow scalar values for `$columns` parameter of `Query::select()` and `Query::addSelect()` methods (@Tigrov)
- Enh #806: Non-unique placeholder names inside `Expression::$params` will be replaced with unique names (@Tigrov)
- Enh #806: Build `Expression` instances inside `Expression::$params` when build a query using `QueryBuilder` (@Tigrov)
- Enh #766: Allow `ColumnInterface` as column type. (@Tigrov)
- Bug #828: Fix `float` type when use `AbstractCommand::getRawSql()` method (@Tigrov)
- Enh #752: Implement `ColumnSchemaInterface` classes according to the data type of database table columns
  for type casting performance (@Tigrov)
- Enh #829: Rename `batchInsert()` to `insertBatch()` in `DMLQueryBuilderInterface` and `CommandInterface`
  and change parameters from `$table, $columns, $rows` to `$table, $rows, $columns = []` (@Tigrov)
- Enh #834: Refactor `AbstractCommand::insertBatch()`, add `Quoter::getRawTableName()` to `QuoterInterface` (@Tigrov)
- Chg #836: Remove `AbstractDMLQueryBuilder::getTypecastValue()` method (@Tigrov)
- Chg #837: Remove `$table` parameter from `normalizeColumnNames()` and `getNormalizeColumnNames()` methods 
  of `AbstractDMLQueryBuilder` class (@Tigrov)
- Chg #838: Remove `SchemaInterface::TYPE_JSONB` constant (@Tigrov)
- Chg #839: Remove `TableSchemaInterface::compositeForeignKey()` method (@Tigrov)
- Chg #840: Remove parameter `$withColumn` from `QuoterInterface::getTableNameParts()` method (@Tigrov)
- Enh #840: Remove `Quoter::unquoteParts()` method (@Tigrov)
- Chg #841: Remove `$rawSql` parameter from `AbstractCommand::internalExecute()` method
  and `AbstractPdoCommand::internalExecute()` method (@Tigrov)
- Enh #842: Allow `ExpressionInterface` for `$alias` parameter of `QueryPartsInterface::withQuery()` method (@Tigrov)
- Enh #843: Remove `AbstractPdoCommand::logQuery()` method (@Tigrov)
- Chg #845: Remove `AbstractSchema::normalizeRowKeyCase()` method (@Tigrov)
- Chg #846: Remove `SchemaInterface::isReadQuery()` and `AbstractSchema::isReadQuery()` methods (@Tigrov)
- Chg #847: Remove `SchemaInterface::getRawTableName()` and `AbstractSchema::getRawTableName()` methods (@Tigrov)
- Enh #852: Add method chaining for column classes (@Tigrov)
- Enh #855: Add array and JSON overlaps conditions (@Tigrov)
- Enh #860: Add `bit` abstract type (@Tigrov)
- Enh #862: Refactor PHP type of `ColumnSchemaInterface` instances (@Tigrov)
<<<<<<< HEAD
- Chg #865: Raise minimum PHP version to `^8.1` (@Tigrov)
=======
- Enh #798: Allow `QueryInterface::one()` and `QueryInterface::all()` to return objects (@darkdef, @Tigrov)
>>>>>>> e48dcc95

## 1.3.0 March 21, 2024

- Enh #778: Deprecate unnecessary argument `$rawSql` of `AbstractCommand::internalExecute()` (@Tigrov)
- Enh #779: Specify result type of `QueryInterface::all()`, `CommandInterface::queryAll()` and
  `DbArrayHelper::populate()` methods to `array[]` (@vjik)
- Enh #779: Specify populate closure type in `BatchQueryResultInterface` (@vjik)
- Enh #781: Skip calling `CommandInterface::getRawSql()` if no `logger` or `profiler` is set (@Tigrov)
- Enh #784: Specify result type of `ConstraintSchemaInterface::getTableIndexes()` method to `IndexConstraint[]` (@vjik)
- Enh #784: Remove unused code in `AbstractSchema::getTableIndexes()` (@vjik)
- Enh #785: Refactor `AbstractCommand::getRawSql()` (@Tigrov)
- Enh #786: Refactor `AbstractSchema::getDataType()` (@Tigrov)
- Enh #789: Remove unnecessary type casting to array in `AbstractDMLQueryBuilder::getTableUniqueColumnNames()` (@Tigrov)
- Enh #794: Add message type to log context (@darkdef)
- Enh #795: Allow to use `DMLQueryBuilderInterface::batchInsert()` method with empty columns (@Tigrov)
- Enh #801: Deprecate `AbstractSchema::normalizeRowKeyCase()` method (@Tigrov)
- Enh #801: Deprecate `SchemaInterface::getRawTableName()` and add `Quoter::getRawTableName()` method (@Tigrov)
- Enh #801: Deprecate `SchemaInterface::isReadQuery()` and add `DbStringHelper::isReadQuery()` method (@Tigrov)
- Enh #801: Remove unnecessary symbol `\\` from `rtrim()` function inside `DbStringHelper::baseName()` method (@Tigrov)
- Enh #802: Minor refactoring of `SchemaCache`, `AbstractPdoCommand` and `AbstractDDLQueryBuilder` (@Tigrov)
- Enh #809: Add psalm type for parameters to bind to the SQL statement (@vjik)
- Enh #810: Add more specific psalm type for `QueryFunctionsInterface::count()` result (@vjik)
- Bug #777: Fix `Query::count()` when it returns an incorrect value if the result is greater
  than `PHP_INT_MAX` (@Tigrov)
- Bug #785: Fix bug of `AbstractCommand::getRawSql()` when a param value is `Stringable` object (@Tigrov)
- Bug #788: Fix casting integer to string in `AbstractCommand::getRawSql()` (@Tigrov)
- Bug #801: Fix bug with `Quoter::$tablePrefix` when change `AbstractConnection::$tablePrefix` property (@Tigrov)

## 1.2.0 November 12, 2023

- Chg #755: Deprecate `TableSchemaInterface::compositeForeignKey()` (@Tigrov)
- Chg #765: Deprecate `SchemaInterface::TYPE_JSONB` (@Tigrov)
- Enh #746: Enhanced documentation of `batchInsert()` and `update()` methods of `DMLQueryBuilderInterface` interface (@Tigrov)
- Enh #756: Refactor `Quoter` (@Tigrov)
- Enh #770: Move methods from concrete `Command` class to `AbstractPdoCommand` class (@Tigrov)
- Bug #746: Typecast values in `AbstractDMLQueryBuilder::batchInsert()` if column names with table name and brackets (@Tigrov)
- Bug #746, #61: Typecast values in `AbstractDMLQueryBuilder::batchInsert()` if values with string keys (@Tigrov)
- Bug #751: Fix collected debug actions (@xepozz)
- Bug #756: Fix `Quoter::quoteTableName()` for sub-query with alias (@Tigrov)
- Bug #761: Quote aliases of CTE in `WITH` queries (@Tigrov)
- Bug #769, #61: Fix `AbstractDMLQueryBuilder::batchInsert()` for values as associative arrays (@Tigrov)

## 1.1.1 August 16, 2023

- New #617: Add debug collector for `yiisoft/yii-debug` (@xepozz)
- Enh #617, #733: Add specific psalm annotation of `$closure` parameter in `ConnectionInterface::transaction()` 
  method (@xepozz, @vjik)
- Bug #741: Fix `alterColumn()` method to accept `ColumnInterface::class` in argument `$type` (@terabytesoftw)

## 1.1.0 July 24, 2023

- Chg #722: Remove legacy array syntax for typecast. Use `Param` instead (@terabytesoftw)
- Chg #724: Typecast refactoring (@Tigrov)
- Chg #728: Refactor `AbstractSchema::getColumnPhpType()` (@Tigrov)

## 1.0.0 April 12, 2023

- Initial release.<|MERGE_RESOLUTION|>--- conflicted
+++ resolved
@@ -32,11 +32,8 @@
 - Enh #855: Add array and JSON overlaps conditions (@Tigrov)
 - Enh #860: Add `bit` abstract type (@Tigrov)
 - Enh #862: Refactor PHP type of `ColumnSchemaInterface` instances (@Tigrov)
-<<<<<<< HEAD
 - Chg #865: Raise minimum PHP version to `^8.1` (@Tigrov)
-=======
 - Enh #798: Allow `QueryInterface::one()` and `QueryInterface::all()` to return objects (@darkdef, @Tigrov)
->>>>>>> e48dcc95
 
 ## 1.3.0 March 21, 2024
 
