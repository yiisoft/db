--- conflicted
+++ resolved
@@ -8,12 +8,9 @@
   `DbArrayHelper::populate()` methods to `array[]` (@vjik)
 - Enh #779: Specify populate closure type in `BatchQueryResultInterface` (@vjik)
 - Enh #778: Deprecate unnecessary argument `$rawSql` of `AbstractCommand::internalExecute()` (@Tigrov)
-<<<<<<< HEAD
 - Enh #786: Refactor `AbstractSchema::getDataType()` (@Tigrov)
-=======
 - Enh #784: Specify result type of `ConstraintSchemaInterface::getTableIndexes()` method to `IndexConstraint[]` (@vjik)
 - Enh #784: Remove unused code in `AbstractSchema::getTableIndexes()` (@vjik)
->>>>>>> f655cb74
 
 ## 1.2.0 November 12, 2023
 
