# Yii Database Change Log

## 2.0.0 under development

- Enh #820: Support `Traversable` values for `AbstractDMLQueryBuilder::batchInsert()` method with empty columns (@Tigrov)
- Enh #815: Refactor `Query::column()` method (@Tigrov) 
- Enh #816: Allow scalar values for `$columns` parameter of `Query::select()` and `Query::addSelect()` methods (@Tigrov)
- Enh #806: Non-unique placeholder names inside `Expression::$params` will be replaced with unique names (@Tigrov)
- Enh #806: Build `Expression` instances inside `Expression::$params` when build a query using `QueryBuilder` (@Tigrov)
- Enh #766: Allow `ColumnInterface` as column type. (@Tigrov)
- Bug #828: Fix `float` type when use `AbstractCommand::getRawSql()` method (@Tigrov)
<<<<<<< HEAD
- Enh #752: Implement `ColumnSchemaInterface` classes according to the data type of database table columns
  for type casting performance (@Tigrov)
=======
- Enh #829: Rename `batchInsert()` to `insertBatch()` in `DMLQueryBuilderInterface` and `CommandInterface`
  and change parameters from `$table, $columns, $rows` to `$table, $rows, $columns = []` (@Tigrov)
>>>>>>> ce1ddb54

## 1.3.0 March 21, 2024

- Enh #778: Deprecate unnecessary argument `$rawSql` of `AbstractCommand::internalExecute()` (@Tigrov)
- Enh #779: Specify result type of `QueryInterface::all()`, `CommandInterface::queryAll()` and
  `DbArrayHelper::populate()` methods to `array[]` (@vjik)
- Enh #779: Specify populate closure type in `BatchQueryResultInterface` (@vjik)
- Enh #781: Skip calling `CommandInterface::getRawSql()` if no `logger` or `profiler` is set (@Tigrov)
- Enh #784: Specify result type of `ConstraintSchemaInterface::getTableIndexes()` method to `IndexConstraint[]` (@vjik)
- Enh #784: Remove unused code in `AbstractSchema::getTableIndexes()` (@vjik)
- Enh #785: Refactor `AbstractCommand::getRawSql()` (@Tigrov)
- Enh #786: Refactor `AbstractSchema::getDataType()` (@Tigrov)
- Enh #789: Remove unnecessary type casting to array in `AbstractDMLQueryBuilder::getTableUniqueColumnNames()` (@Tigrov)
- Enh #794: Add message type to log context (@darkdef)
- Enh #795: Allow to use `DMLQueryBuilderInterface::batchInsert()` method with empty columns (@Tigrov)
- Enh #801: Deprecate `AbstractSchema::normalizeRowKeyCase()` method (@Tigrov)
- Enh #801: Deprecate `SchemaInterface::getRawTableName()` and add `Quoter::getRawTableName()` method (@Tigrov)
- Enh #801: Deprecate `SchemaInterface::isReadQuery()` and add `DbStringHelper::isReadQuery()` method (@Tigrov)
- Enh #801: Remove unnecessary symbol `\\` from `rtrim()` function inside `DbStringHelper::baseName()` method (@Tigrov)
- Enh #802: Minor refactoring of `SchemaCache`, `AbstractPdoCommand` and `AbstractDDLQueryBuilder` (@Tigrov)
- Enh #809: Add psalm type for parameters to bind to the SQL statement (@vjik)
- Enh #810: Add more specific psalm type for `QueryFunctionsInterface::count()` result (@vjik)
- Bug #777: Fix `Query::count()` when it returns an incorrect value if the result is greater
  than `PHP_INT_MAX` (@Tigrov)
- Bug #785: Fix bug of `AbstractCommand::getRawSql()` when a param value is `Stringable` object (@Tigrov)
- Bug #788: Fix casting integer to string in `AbstractCommand::getRawSql()` (@Tigrov)
- Bug #801: Fix bug with `Quoter::$tablePrefix` when change `AbstractConnection::$tablePrefix` property (@Tigrov)

## 1.2.0 November 12, 2023

- Chg #755: Deprecate `TableSchemaInterface::compositeForeignKey()` (@Tigrov)
- Chg #765: Deprecate `SchemaInterface::TYPE_JSONB` (@Tigrov)
- Enh #746: Enhanced documentation of `batchInsert()` and `update()` methods of `DMLQueryBuilderInterface` interface (@Tigrov)
- Enh #756: Refactor `Quoter` (@Tigrov)
- Enh #770: Move methods from concrete `Command` class to `AbstractPdoCommand` class (@Tigrov)
- Bug #746: Typecast values in `AbstractDMLQueryBuilder::batchInsert()` if column names with table name and brackets (@Tigrov)
- Bug #746, #61: Typecast values in `AbstractDMLQueryBuilder::batchInsert()` if values with string keys (@Tigrov)
- Bug #751: Fix collected debug actions (@xepozz)
- Bug #756: Fix `Quoter::quoteTableName()` for sub-query with alias (@Tigrov)
- Bug #761: Quote aliases of CTE in `WITH` queries (@Tigrov)
- Bug #769, #61: Fix `AbstractDMLQueryBuilder::batchInsert()` for values as associative arrays (@Tigrov)

## 1.1.1 August 16, 2023

- New #617: Add debug collector for `yiisoft/yii-debug` (@xepozz)
- Enh #617, #733: Add specific psalm annotation of `$closure` parameter in `ConnectionInterface::transaction()` 
  method (@xepozz, @vjik)
- Bug #741: Fix `alterColumn()` method to accept `ColumnInterface::class` in argument `$type` (@terabytesoftw)

## 1.1.0 July 24, 2023

- Chg #722: Remove legacy array syntax for typecast. Use `Param` instead (@terabytesoftw)
- Chg #724: Typecast refactoring (@Tigrov)
- Chg #728: Refactor `AbstractSchema::getColumnPhpType()` (@Tigrov)

## 1.0.0 April 12, 2023

- Initial release.<|MERGE_RESOLUTION|>--- conflicted
+++ resolved
@@ -9,13 +9,10 @@
 - Enh #806: Build `Expression` instances inside `Expression::$params` when build a query using `QueryBuilder` (@Tigrov)
 - Enh #766: Allow `ColumnInterface` as column type. (@Tigrov)
 - Bug #828: Fix `float` type when use `AbstractCommand::getRawSql()` method (@Tigrov)
-<<<<<<< HEAD
 - Enh #752: Implement `ColumnSchemaInterface` classes according to the data type of database table columns
   for type casting performance (@Tigrov)
-=======
 - Enh #829: Rename `batchInsert()` to `insertBatch()` in `DMLQueryBuilderInterface` and `CommandInterface`
   and change parameters from `$table, $columns, $rows` to `$table, $rows, $columns = []` (@Tigrov)
->>>>>>> ce1ddb54
 
 ## 1.3.0 March 21, 2024
 
