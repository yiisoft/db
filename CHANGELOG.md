--- conflicted
+++ resolved
@@ -8,14 +8,11 @@
   `DbArrayHelper::populate()` methods to `array[]` (@vjik)
 - Enh #779: Specify populate closure type in `BatchQueryResultInterface` (@vjik)
 - Enh #778: Deprecate unnecessary argument `$rawSql` of `AbstractCommand::internalExecute()` (@Tigrov)
-<<<<<<< HEAD
 - Enh #785: Refactor `AbstractCommand::getRawSql()` (@Tigrov)
 - Bug #785: Fix bug of `AbstractCommand::getRawSql()` when a param value is `Stringable` object (@Tigrov)
-=======
 - Enh #786: Refactor `AbstractSchema::getDataType()` (@Tigrov)
 - Enh #784: Specify result type of `ConstraintSchemaInterface::getTableIndexes()` method to `IndexConstraint[]` (@vjik)
 - Enh #784: Remove unused code in `AbstractSchema::getTableIndexes()` (@vjik)
->>>>>>> f06cf26e
 
 ## 1.2.0 November 12, 2023
 
