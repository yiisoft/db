--- conflicted
+++ resolved
@@ -40,13 +40,10 @@
 - Enh #877: Separate column type constants (@Tigrov)
 - Enh #878: Realize `ColumnBuilder` class (@Tigrov)
 - Enh #881: Refactor `ColumnSchemaInterface` and `AbstractColumnSchema` (@Tigrov)
-<<<<<<< HEAD
 - New #882: Move `ArrayColumnSchema` and `StructuredColumnSchema` classes from `db-pgsql` package (@Tigrov)
 - New #883: Add `ColumnDefinitionBuilder` class and `QueryBuilderInterface::buildColumnDefinition()` method (@Tigrov)
-=======
 - End #882: Move `ArrayColumnSchema` and `StructuredColumnSchema` classes from `db-pgsql` package (@Tigrov)
 - Enh #885: Refactor `AbstractDsn` class (@Tigrov)
->>>>>>> b9c2ce90
 
 ## 1.3.0 March 21, 2024
 
