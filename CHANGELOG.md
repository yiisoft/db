# Yii Database Change Log

## 2.0.0 under development

- Enh #820: Support `Traversable` values for `AbstractDMLQueryBuilder::batchInsert()` method with empty columns (@Tigrov)
- Enh #815: Refactor `Query::column()` method (@Tigrov) 
- Enh #816: Allow scalar values for `$columns` parameter of `Query::select()` and `Query::addSelect()` methods (@Tigrov)
- Enh #806: Non-unique placeholder names inside `Expression::$params` will be replaced with unique names (@Tigrov)
- Enh #806: Build `Expression` instances inside `Expression::$params` when build a query using `QueryBuilder` (@Tigrov)
- Enh #766: Allow `ColumnInterface` as column type. (@Tigrov)
- Bug #828: Fix `float` type when use `AbstractCommand::getRawSql()` method (@Tigrov)
- New #752: Implement `ColumnSchemaInterface` classes according to the data type of database table columns
  for type casting performance (@Tigrov)
- Enh #829: Rename `batchInsert()` to `insertBatch()` in `DMLQueryBuilderInterface` and `CommandInterface`
  and change parameters from `$table, $columns, $rows` to `$table, $rows, $columns = []` (@Tigrov)
- Enh #834: Refactor `AbstractCommand::insertBatch()`, add `Quoter::getRawTableName()` to `QuoterInterface` (@Tigrov)
- Chg #836: Remove `AbstractDMLQueryBuilder::getTypecastValue()` method (@Tigrov)
- Chg #837: Remove `$table` parameter from `normalizeColumnNames()` and `getNormalizeColumnNames()` methods 
  of `AbstractDMLQueryBuilder` class (@Tigrov)
- Chg #838: Remove `SchemaInterface::TYPE_JSONB` constant (@Tigrov)
- Chg #839: Remove `TableSchemaInterface::compositeForeignKey()` method (@Tigrov)
- Chg #840: Remove parameter `$withColumn` from `QuoterInterface::getTableNameParts()` method (@Tigrov)
- Enh #840: Remove `Quoter::unquoteParts()` method (@Tigrov)
- Chg #841: Remove `$rawSql` parameter from `AbstractCommand::internalExecute()` method
  and `AbstractPdoCommand::internalExecute()` method (@Tigrov)
- Enh #842: Allow `ExpressionInterface` for `$alias` parameter of `QueryPartsInterface::withQuery()` method (@Tigrov)
- Enh #843: Remove `AbstractPdoCommand::logQuery()` method (@Tigrov)
- Chg #845: Remove `AbstractSchema::normalizeRowKeyCase()` method (@Tigrov)
- Chg #846: Remove `SchemaInterface::isReadQuery()` and `AbstractSchema::isReadQuery()` methods (@Tigrov)
- Chg #847: Remove `SchemaInterface::getRawTableName()` and `AbstractSchema::getRawTableName()` methods (@Tigrov)
- Enh #852: Add method chaining for column classes (@Tigrov)
- New #855: Add array and JSON overlaps conditions (@Tigrov)
- New #860: Add `bit` abstract type (@Tigrov)
- Enh #862: Refactor PHP type of `ColumnSchemaInterface` instances (@Tigrov)
- Enh #865: Raise minimum PHP version to `^8.1` with minor refactoring (@Tigrov, @vjik)
- Enh #798: Allow `QueryInterface::one()` and `QueryInterface::all()` to return objects (@darkdef, @Tigrov)
- Enh #872: Use `#[\SensitiveParameter]` attribute to mark sensitive parameters (@heap-s)
- New #864, #897, #898: Realize column factory (@Tigrov)
- Enh #875: Ignore "Packets out of order..." warnings in `AbstractPdoCommand::internalExecute()` method (@Tigrov)
- Enh #877: Separate column type constants (@Tigrov)
- New #878: Realize `ColumnBuilder` class (@Tigrov)
- New #878, #900, #914, #922: Implement `ColumnDefinitionParser` class (@Tigrov)
- Enh #881: Refactor `ColumnSchemaInterface` and `AbstractColumnSchema` (@Tigrov)
- New #882: Move `ArrayColumnSchema` and `StructuredColumnSchema` classes from `db-pgsql` package (@Tigrov)
- New #883, #901, #922: Add `ColumnDefinitionBuilder` class and `QueryBuilderInterface::buildColumnDefinition()` method (@Tigrov)
- Enh #885: Refactor `AbstractDsn` class (@Tigrov)
- Chg #889: Update `AbstractDMLQueryBuilder::insertBatch()` method (@Tigrov)
- Enh #890: Add properties of `AbstractColumnSchema` class to constructor (@Tigrov)
- New #899: Add `ColumnSchemaInterface::hasDefaultValue()` and `ColumnSchemaInterface::null()` methods (@Tigrov)
- New #902: Add `QueryBuilderInterface::prepareParam()` and `QueryBuilderInterface::prepareValue()` methods (@Tigrov)
- Enh #902: Refactor `Quoter::quoteValue()` method (@Tigrov)
- New #906: Add `ServerInfoInterface` and its implementation (@Tigrov)
- Enh #905: Use `AbstractColumnDefinitionBuilder` to generate table column SQL representation (@Tigrov)
- Enh #915: Remove `ColumnInterface` (@Tigrov)
- Enh #917: Rename `ColumnSchemaInterface` to `ColumnInterface` (@Tigrov)
- Enh #919: Replace `name()` with immutable `withName()` method in `ColumnInterface` interface (@Tigrov)
- Enh #921: Move `DataType` class to `Yiisoft\Db\Constant` namespace (@Tigrov)
- Enh #926: Refactor `DbArrayHelper` (@Tigrov)
- Enh #920: Move index constants to the appropriate DBMS driver's `IndexType` and `IndexMethod` classes (@Tigrov)
- New #928: Add `ReferentialAction` class with constants of possible values of referential actions (@Tigrov)
<<<<<<< HEAD
- Enh #929: Refactor array, structured and JSON column type expressions and expression builders (@Tigrov)
- Enh #929: Implement lazy arrays for array, structured and JSON column types (@Tigrov)
=======
- Bug #933: Explicitly mark nullable parameters (@vjik)
>>>>>>> 318ec5c6

## 1.3.0 March 21, 2024

- Enh #778: Deprecate unnecessary argument `$rawSql` of `AbstractCommand::internalExecute()` (@Tigrov)
- Enh #779: Specify result type of `QueryInterface::all()`, `CommandInterface::queryAll()` and
  `DbArrayHelper::populate()` methods to `array[]` (@vjik)
- Enh #779: Specify populate closure type in `BatchQueryResultInterface` (@vjik)
- Enh #781: Skip calling `CommandInterface::getRawSql()` if no `logger` or `profiler` is set (@Tigrov)
- Enh #784: Specify result type of `ConstraintSchemaInterface::getTableIndexes()` method to `IndexConstraint[]` (@vjik)
- Enh #784: Remove unused code in `AbstractSchema::getTableIndexes()` (@vjik)
- Enh #785: Refactor `AbstractCommand::getRawSql()` (@Tigrov)
- Enh #786: Refactor `AbstractSchema::getDataType()` (@Tigrov)
- Enh #789: Remove unnecessary type casting to array in `AbstractDMLQueryBuilder::getTableUniqueColumnNames()` (@Tigrov)
- Enh #794: Add message type to log context (@darkdef)
- Enh #795: Allow to use `DMLQueryBuilderInterface::batchInsert()` method with empty columns (@Tigrov)
- Enh #801: Deprecate `AbstractSchema::normalizeRowKeyCase()` method (@Tigrov)
- Enh #801: Deprecate `SchemaInterface::getRawTableName()` and add `Quoter::getRawTableName()` method (@Tigrov)
- Enh #801: Deprecate `SchemaInterface::isReadQuery()` and add `DbStringHelper::isReadQuery()` method (@Tigrov)
- Enh #801: Remove unnecessary symbol `\\` from `rtrim()` function inside `DbStringHelper::baseName()` method (@Tigrov)
- Enh #802: Minor refactoring of `SchemaCache`, `AbstractPdoCommand` and `AbstractDDLQueryBuilder` (@Tigrov)
- Enh #809: Add psalm type for parameters to bind to the SQL statement (@vjik)
- Enh #810: Add more specific psalm type for `QueryFunctionsInterface::count()` result (@vjik)
- Bug #777: Fix `Query::count()` when it returns an incorrect value if the result is greater
  than `PHP_INT_MAX` (@Tigrov)
- Bug #785: Fix bug of `AbstractCommand::getRawSql()` when a param value is `Stringable` object (@Tigrov)
- Bug #788: Fix casting integer to string in `AbstractCommand::getRawSql()` (@Tigrov)
- Bug #801: Fix bug with `Quoter::$tablePrefix` when change `AbstractConnection::$tablePrefix` property (@Tigrov)

## 1.2.0 November 12, 2023

- Chg #755: Deprecate `TableSchemaInterface::compositeForeignKey()` (@Tigrov)
- Chg #765: Deprecate `SchemaInterface::TYPE_JSONB` (@Tigrov)
- Enh #746: Enhanced documentation of `batchInsert()` and `update()` methods of `DMLQueryBuilderInterface` interface (@Tigrov)
- Enh #756: Refactor `Quoter` (@Tigrov)
- Enh #770: Move methods from concrete `Command` class to `AbstractPdoCommand` class (@Tigrov)
- Bug #746: Typecast values in `AbstractDMLQueryBuilder::batchInsert()` if column names with table name and brackets (@Tigrov)
- Bug #746, #61: Typecast values in `AbstractDMLQueryBuilder::batchInsert()` if values with string keys (@Tigrov)
- Bug #751: Fix collected debug actions (@xepozz)
- Bug #756: Fix `Quoter::quoteTableName()` for sub-query with alias (@Tigrov)
- Bug #761: Quote aliases of CTE in `WITH` queries (@Tigrov)
- Bug #769, #61: Fix `AbstractDMLQueryBuilder::batchInsert()` for values as associative arrays (@Tigrov)

## 1.1.1 August 16, 2023

- New #617: Add debug collector for `yiisoft/yii-debug` (@xepozz)
- Enh #617, #733: Add specific psalm annotation of `$closure` parameter in `ConnectionInterface::transaction()` 
  method (@xepozz, @vjik)
- Bug #741: Fix `alterColumn()` method to accept `ColumnInterface::class` in argument `$type` (@terabytesoftw)

## 1.1.0 July 24, 2023

- Chg #722: Remove legacy array syntax for typecast. Use `Param` instead (@terabytesoftw)
- Chg #724: Typecast refactoring (@Tigrov)
- Chg #728: Refactor `AbstractSchema::getColumnPhpType()` (@Tigrov)

## 1.0.0 April 12, 2023

- Initial release.<|MERGE_RESOLUTION|>--- conflicted
+++ resolved
@@ -58,12 +58,9 @@
 - Enh #926: Refactor `DbArrayHelper` (@Tigrov)
 - Enh #920: Move index constants to the appropriate DBMS driver's `IndexType` and `IndexMethod` classes (@Tigrov)
 - New #928: Add `ReferentialAction` class with constants of possible values of referential actions (@Tigrov)
-<<<<<<< HEAD
 - Enh #929: Refactor array, structured and JSON column type expressions and expression builders (@Tigrov)
 - Enh #929: Implement lazy arrays for array, structured and JSON column types (@Tigrov)
-=======
 - Bug #933: Explicitly mark nullable parameters (@vjik)
->>>>>>> 318ec5c6
 
 ## 1.3.0 March 21, 2024
 
