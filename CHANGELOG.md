# Yii Database Change Log

## 2.0.0 under development

- Enh #996: Adapt summary data in debug collector (@rustamwin)
- Chg #990: Delete `Yiisoft\Db\Exception\InvalidArgumentException` and `Yiisoft\Db\Exception\InvalidParamException` and
  use `\InvalidArgumentException` instead (@DikoIbragimov)
- New #913: Add methods `SchemaInterface::hasSchema()`, `SchemaInterface::hasTable()`, `SchemaInterface::hasView()` (@evil1)
- Enh #820: Support `Traversable` values for `AbstractDMLQueryBuilder::batchInsert()` method with empty columns (@Tigrov)
- Enh #815: Refactor `Query::column()` method (@Tigrov) 
- Enh #816: Allow scalar values for `$columns` parameter of `Query::select()` and `Query::addSelect()` methods (@Tigrov)
- Enh #806: Non-unique placeholder names inside `Expression::$params` will be replaced with unique names (@Tigrov)
- Enh #806, #964: Build `Expression` instances inside `Expression::$params` when build a query using `QueryBuilder` (@Tigrov)
- Enh #766: Allow `ColumnInterface` as column type. (@Tigrov)
- Bug #828: Fix `float` type when use `AbstractCommand::getRawSql()` method (@Tigrov)
- New #752, #974, #1013: Implement `ColumnInterface` classes according to the data type of database table columns
  for type casting performance (@Tigrov)
- Enh #829: Rename `batchInsert()` to `insertBatch()` in `DMLQueryBuilderInterface` and `CommandInterface`
  and change parameters from `$table, $columns, $rows` to `$table, $rows, $columns = []` (@Tigrov)
- Enh #834: Refactor `AbstractCommand::insertBatch()`, add `Quoter::getRawTableName()` to `QuoterInterface` (@Tigrov)
- Chg #836: Remove `AbstractDMLQueryBuilder::getTypecastValue()` method (@Tigrov)
- Chg #837: Remove `$table` parameter from `normalizeColumnNames()` and `getNormalizeColumnNames()` methods 
  of `AbstractDMLQueryBuilder` class (@Tigrov)
- Chg #838: Remove `SchemaInterface::TYPE_JSONB` constant (@Tigrov)
- Chg #839: Remove `TableSchemaInterface::compositeForeignKey()` method (@Tigrov)
- Chg #840: Remove parameter `$withColumn` from `QuoterInterface::getTableNameParts()` method (@Tigrov)
- Enh #840: Remove `Quoter::unquoteParts()` method (@Tigrov)
- Chg #841: Remove `$rawSql` parameter from `AbstractCommand::internalExecute()` method
  and `AbstractPdoCommand::internalExecute()` method (@Tigrov)
- Enh #842: Allow `ExpressionInterface` for `$alias` parameter of `QueryPartsInterface::withQuery()` method (@Tigrov)
- Enh #843: Remove `AbstractPdoCommand::logQuery()` method (@Tigrov)
- Chg #845: Remove `AbstractSchema::normalizeRowKeyCase()` method (@Tigrov)
- Chg #846: Remove `SchemaInterface::isReadQuery()` and `AbstractSchema::isReadQuery()` methods (@Tigrov)
- Chg #847: Remove `SchemaInterface::getRawTableName()` and `AbstractSchema::getRawTableName()` methods (@Tigrov)
- Enh #852: Add method chaining for column classes (@Tigrov)
- New #855: Add array and JSON overlaps conditions (@Tigrov)
- New #860: Add `bit` abstract type (@Tigrov)
- Enh #862: Refactor PHP type of `ColumnSchemaInterface` instances (@Tigrov)
- Enh #865: Raise minimum PHP version to `^8.1` with minor refactoring (@Tigrov, @vjik)
- Enh #798: Allow `QueryInterface::one()` and `QueryInterface::all()` to return objects (@darkdef, @Tigrov)
- Enh #872: Use `#[\SensitiveParameter]` attribute to mark sensitive parameters (@heap-s)
- New #864, #897, #898, #950, #1009: Realize column factory (@Tigrov, @vjik)
- Enh #875: Ignore "Packets out of order..." warnings in `AbstractPdoCommand::internalExecute()` method (@Tigrov)
- Enh #877: Separate column type constants (@Tigrov)
- New #878: Realize `ColumnBuilder` class (@Tigrov)
- New #773: Add parameters `$ifExists` and `$cascade` to `CommandInterface::dropTable()` and
 `DDLQueryBuilderInterface::dropTable()` methods (@vjik)
- New #878, #900, #914, #922: Implement `ColumnDefinitionParser` class (@Tigrov)
- Enh #881: Refactor `ColumnSchemaInterface` and `AbstractColumnSchema` (@Tigrov)
- New #882: Move `ArrayColumnSchema` and `StructuredColumnSchema` classes from `db-pgsql` package (@Tigrov)
- New #883, #901, #922: Add `ColumnDefinitionBuilder` class and `QueryBuilderInterface::buildColumnDefinition()` method (@Tigrov)
- Enh #885, #1005: Refactor DSN classes (@Tigrov)
- Chg #889: Update `AbstractDMLQueryBuilder::insertBatch()` method (@Tigrov)
- Enh #890: Add properties of `AbstractColumnSchema` class to constructor (@Tigrov)
- New #899: Add `ColumnSchemaInterface::hasDefaultValue()` and `ColumnSchemaInterface::null()` methods (@Tigrov)
- New #902, #982, #983, #995: Add `prepareParam()` and `prepareValue()` methods in `QueryBuilderInterface` (@Tigrov)
- Enh #902: Refactor `Quoter::quoteValue()` method (@Tigrov)
- New #906: Add `ServerInfoInterface` and its implementation (@Tigrov)
- Enh #905: Use `AbstractColumnDefinitionBuilder` to generate table column SQL representation (@Tigrov)
- Enh #915: Remove `ColumnInterface` (@Tigrov)
- Enh #917: Rename `ColumnSchemaInterface` to `ColumnInterface` (@Tigrov)
- Enh #919: Replace `name()` with immutable `withName()` method in `ColumnInterface` interface (@Tigrov)
- Enh #921: Move `DataType` class to `Yiisoft\Db\Constant` namespace (@Tigrov)
- Enh #926, #954: Refactor `DbArrayHelper` (@Tigrov)
- Enh #920: Move index constants to the appropriate DBMS driver's `IndexType` and `IndexMethod` classes (@Tigrov)
- New #928: Add `ReferentialAction` class with constants of possible values of referential actions (@Tigrov)
- Enh #929: Refactor array, structured and JSON column type expressions and expression builders (@Tigrov)
- Enh #929: Implement lazy arrays for array, structured and JSON column types (@Tigrov)
- Bug #933: Explicitly mark nullable parameters (@vjik)
- Chg #911: Change supported PHP versions to `8.1 - 8.4` (@Tigrov)
- Enh #911, #940: Minor refactoring (@Tigrov)
- Chg #938, #936, #937: Remove `ext-json`, `ext-ctype`, `ext-mbstring` from `require` section of `composer.json` (@Tigrov) 
- Chg #936: Remove `hasLimit()` and `hasOffset()` methods from `AbstractDQLQueryBuilder` class (@Tigrov)
- Chg #937: Remove `baseName()` and `pascalCaseToId()` methods from `DbStringHelper` (@Tigrov)
- Enh #940: Rename `quoter()` method to `getQuoter()` in `QueryBuilderInterface` and `AbstractQueryBuilder` class (@Tigrov)
- Enh #940: Change constructor parameters in `AbstractQueryBuilder` class (@Tigrov)
- New #939: Add `caseSensitive` option to like condition (@vjik)
- New #942: Allow PHP backed enums as values (@Tigrov)
- Enh #943: Add `getCacheKey()` and `getCacheTag()` methods to `AbstractPdoSchema` class (@Tigrov)
- Enh #730: Add `ExpressionBuilderInterface::build()` (@samdark)
- Enh #944: Added `setWhere()` as a forced method to overwrite `where()` (@lav45)
- Enh #925, #951: Add callback to `Query::all()` and `Query::one()` methods (@Tigrov, @vjik)
- New #954: Add `DbArrayHelper::arrange()` method (@Tigrov)
- Chg #956: Remove nullable from `PdoConnectionInterface::getActivePdo()` result (@vjik)
- New #949: Add option for typecasting when insert or update values (@Tigrov)
- New #945: Add option for typecasting values retrieved from DB (@Tigrov)
- Enh #941: Add the ability for user-defined type casting (@Tigrov)
- Enh #961: Added `setHaving()` as a forced method to overwrite `having()` (@lav45)
- Enh #822: Refactor data readers (@Tigrov)
- Enh #963: Make `Query::andHaving()` similar to `Query::andWhere()` (@Tigrov)
- New #964: Add `QueryBuilderInterface::replacePlaceholders()` method (@Tigrov)
- Enh #879: Rename `getLastInsertID()` method in `ConnectionInterface` to `getLastInsertId()` (@vjik)
- New #967: Add `FOR` clause to query (@vjik)
- Chg #972: Change in query "distinct" flag type from `bool|null` to `bool` (@vjik)
- New #973, #976: Add `CommandInterface::upsertReturningPks()` method (@Tigrov)
- New #973, #976: Add `upsertReturning()` method to `CommandInterface` and `DMLQueryBuilderInterface` (@Tigrov)
- New #968: Add `DateTimeColumn` column class (@Tigrov)
- Bug #978: Fix memory leaking in `Command::exists()` method (@Tigrov)
- Chg #980: Add constructor with DB connection to `AbstractCommand` (@vjik)
- Enh #979: Allow `ExpressionInterface` for column definitions when create table (@Tigrov)
- Enh #981, #1004: Refactor constraints (@Tigrov)
- Enh #982, #995, #1044: Reduce binding parameters, add `QueryBuilderInterface::buildValue()` method (@Tigrov, @vjik)
- New #984: Add `createQuery()` and `select()` methods to `ConnectionInterface` (@Tigrov)
- Chg #985: Rename `insertWithReturningPks()` to `insertReturningPks()` in `CommandInterface` and `DMLQueryBuilderInterface` (@Tigrov)
- Enh #992: Add optional type casting to `DataReaderInterface` using columns (@Tigrov)
- New #988, #1053: Add `CaseExpression` and `CaseExpressionBuilder` to build `CASE-WHEN-THEN-ELSE` SQL expressions (@Tigrov)
- Enh #991: Improve types in `ConnectionInterface::transaction()` (@kikara)
- Chg #998: Add `yiisoft/db-implementation` virtual package as dependency (@vjik)
- Chg #999: Remove `requireTransaction()` method and `$isolationLevel` property from `AbstractCommand` (@vjik)
- Chg #1000, #1007, #1027: Add compare conditions: `Equals`, `NotEquals`, `GreaterThan`, `GreaterThanOrEqual`,
  `LessThan` and `LessThanOrEqual`. Remove `Hash` condition in favor `Equals` and `In` usage (@vjik)
- Chg #1001: Remove `ParamInterface` (@vjik)
- Chg #1001: Add public properties `$type` and `$value` to `Param` class instead of `getType()` and `getValue()` methods that were removed (@vjik)
- Chg #1002: Remove specific condition interfaces (@vjik)
- Chg #1003, #1006: Refactor namespace of condition objects and use promoted properties instead of getters (@vjik)
- Enh #1010: Improve `Quoter::getTableNameParts()` method (@Tigrov)
- Enh #1011: Refactor `TableSchemaInterface` and `AbstractSchema` (@Tigrov)
- Enh #1011: Remove `AbstractTableSchema` and add `TableSchema` instead (@Tigrov)
- New #1013: Add `StringableStream` class to cast binary column values to `string` using `(string) $value` (@Tigrov)
- Chg #1014: Replace `getEscapingReplacements()`/`setEscapingReplacements()` methods with `escape` constructor parameter 
  in `Like` condition (@vjik)
- Enh #1016: Refactor `AbstractDMLQueryBuilder::getTableUniqueColumnNames()` method (@Tigrov)
- New #1015: Add mode parameter to `Like` condition (@vjik)
- Chg #1019: Split `In` condition to `In` and `NotIn` (@vjik)
- Chg #1028: Split `Exists` condition to `Exists` and `NotExists` (@vjik)
- Chg #1018, #1024: Remove `BetweenColumns` in favor `Between` with `ColumnName` usage (@vjik)
- Chg #1017: Split `Between` condition to `Between` and `NotBetween` (@vjik)
- New #1020: Support column's collation (@Tigrov)
- Chg #1021: Move conjunction type from operator string value to `Like` condition constructor parameter (@vjik)
- Chg #1023: Split `Like` condition to `Like` and `NotLike` (@vjik)
- New #1024: Add `ColumnName` and `Value` expressions (@vjik)  
- Chg #1025: Move expression builders to `Yiisoft\Db\Expression\Builder` namespace (@vjik)
- Chg #1026: Remove `precision()`, `getPrecision()` and `getPhpType()` methods from `ColumnInterface` (@vjik)
- New #1033: Add `All` and `None` conditions (@vjik)
- New #1034: Add `ConnectionInterface::getColumnBuilderClass()` method (@Tigrov)
- Enh #1031: Optimize SQL generation for `Not` condition (@vjik)
- Chg #1037: Change result type of `QueryBuilderInterface::getExpressionBuilder()` and
  `DQLQueryBuilderInterface::getExpressionBuilder()` methods to `ExpressionBuilderInterface` (@vjik)
- New #1029, #1048: Add functions as expressions (@Tigrov)
- Enh #1042: Refactor `AbstractDMLQueryBuilder` class to `upsert()` method (@Tigrov)
- New #1040, #1043: Add `DateTimeValue` class (@vjik, @Tigrov)
- Enh #1045: Support multi-operand functions in `CommandInterface::upsert()` and `DMLQueryBuilderInterface::upsert()` 
  methods (@Tigrov)
- Enh #1049: Refactor `AbstractDQLQueryBuilder::buildSelect()` to fix possible bugs (@Tigrov)
- Enh #1051: Refactor `Quoter` class (@Tigrov)
- Chg #1052: Rearrange expression namespaces (@Tigrov)
- Chg #1054: Rename `ArrayExpression` to `ArrayValue`, `JsonExpression` to `JsonValue`,
  `StructuredExpression` to `StructuredValue` (@Tigrov)
- Chg #1056: Remove unused exceptions (@Tigrov)
<<<<<<< HEAD
- New #1057: Add `CompositeExpression` class (@vjik)
=======
- Chg #1058: Refactor `Expression` class: declare `$expression` and `$params` as public readonly properties, remove 
  `getParams()` method (@vjik)
>>>>>>> 13e8b4d2

## 1.3.0 March 21, 2024

- Enh #778: Deprecate unnecessary argument `$rawSql` of `AbstractCommand::internalExecute()` (@Tigrov)
- Enh #779: Specify result type of `QueryInterface::all()`, `CommandInterface::queryAll()` and
  `DbArrayHelper::populate()` methods to `array[]` (@vjik)
- Enh #779: Specify populate closure type in `BatchQueryResultInterface` (@vjik)
- Enh #781: Skip calling `CommandInterface::getRawSql()` if no `logger` or `profiler` is set (@Tigrov)
- Enh #784: Specify result type of `ConstraintSchemaInterface::getTableIndexes()` method to `IndexConstraint[]` (@vjik)
- Enh #784: Remove unused code in `AbstractSchema::getTableIndexes()` (@vjik)
- Enh #785: Refactor `AbstractCommand::getRawSql()` (@Tigrov)
- Enh #786: Refactor `AbstractSchema::getDataType()` (@Tigrov)
- Enh #789: Remove unnecessary type casting to array in `AbstractDMLQueryBuilder::getTableUniqueColumnNames()` (@Tigrov)
- Enh #794: Add message type to log context (@darkdef)
- Enh #795: Allow to use `DMLQueryBuilderInterface::batchInsert()` method with empty columns (@Tigrov)
- Enh #801: Deprecate `AbstractSchema::normalizeRowKeyCase()` method (@Tigrov)
- Enh #801: Deprecate `SchemaInterface::getRawTableName()` and add `Quoter::getRawTableName()` method (@Tigrov)
- Enh #801: Deprecate `SchemaInterface::isReadQuery()` and add `DbStringHelper::isReadQuery()` method (@Tigrov)
- Enh #801: Remove unnecessary symbol `\\` from `rtrim()` function inside `DbStringHelper::baseName()` method (@Tigrov)
- Enh #802: Minor refactoring of `SchemaCache`, `AbstractPdoCommand` and `AbstractDDLQueryBuilder` (@Tigrov)
- Enh #809: Add psalm type for parameters to bind to the SQL statement (@vjik)
- Enh #810: Add more specific psalm type for `QueryFunctionsInterface::count()` result (@vjik)
- Bug #777: Fix `Query::count()` when it returns an incorrect value if the result is greater
  than `PHP_INT_MAX` (@Tigrov)
- Bug #785: Fix bug of `AbstractCommand::getRawSql()` when a param value is `Stringable` object (@Tigrov)
- Bug #788: Fix casting integer to string in `AbstractCommand::getRawSql()` (@Tigrov)
- Bug #801: Fix bug with `Quoter::$tablePrefix` when change `AbstractConnection::$tablePrefix` property (@Tigrov)

## 1.2.0 November 12, 2023

- Chg #755: Deprecate `TableSchemaInterface::compositeForeignKey()` (@Tigrov)
- Chg #765: Deprecate `SchemaInterface::TYPE_JSONB` (@Tigrov)
- Enh #746: Enhanced documentation of `batchInsert()` and `update()` methods of `DMLQueryBuilderInterface` interface (@Tigrov)
- Enh #756: Refactor `Quoter` (@Tigrov)
- Enh #770: Move methods from concrete `Command` class to `AbstractPdoCommand` class (@Tigrov)
- Bug #746: Typecast values in `AbstractDMLQueryBuilder::batchInsert()` if column names with table name and brackets (@Tigrov)
- Bug #746, #61: Typecast values in `AbstractDMLQueryBuilder::batchInsert()` if values with string keys (@Tigrov)
- Bug #751: Fix collected debug actions (@xepozz)
- Bug #756: Fix `Quoter::quoteTableName()` for sub-query with alias (@Tigrov)
- Bug #761: Quote aliases of CTE in `WITH` queries (@Tigrov)
- Bug #769, #61: Fix `AbstractDMLQueryBuilder::batchInsert()` for values as associative arrays (@Tigrov)

## 1.1.1 August 16, 2023

- New #617: Add debug collector for `yiisoft/yii-debug` (@xepozz)
- Enh #617, #733: Add specific psalm annotation of `$closure` parameter in `ConnectionInterface::transaction()` 
  method (@xepozz, @vjik)
- Bug #741: Fix `alterColumn()` method to accept `ColumnInterface::class` in argument `$type` (@terabytesoftw)

## 1.1.0 July 24, 2023

- Chg #722: Remove legacy array syntax for typecast. Use `Param` instead (@terabytesoftw)
- Chg #724: Typecast refactoring (@Tigrov)
- Chg #728: Refactor `AbstractSchema::getColumnPhpType()` (@Tigrov)

## 1.0.0 April 12, 2023

- Initial release.<|MERGE_RESOLUTION|>--- conflicted
+++ resolved
@@ -147,12 +147,9 @@
 - Chg #1054: Rename `ArrayExpression` to `ArrayValue`, `JsonExpression` to `JsonValue`,
   `StructuredExpression` to `StructuredValue` (@Tigrov)
 - Chg #1056: Remove unused exceptions (@Tigrov)
-<<<<<<< HEAD
 - New #1057: Add `CompositeExpression` class (@vjik)
-=======
 - Chg #1058: Refactor `Expression` class: declare `$expression` and `$params` as public readonly properties, remove 
   `getParams()` method (@vjik)
->>>>>>> 13e8b4d2
 
 ## 1.3.0 March 21, 2024
 
