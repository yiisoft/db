# Yii Database Change Log

## 2.0.0 under development

- Enh #820: Support `Traversable` values for `AbstractDMLQueryBuilder::batchInsert()` method with empty columns (@Tigrov)
- Enh #815: Refactor `Query::column()` method (@Tigrov) 
- Enh #816: Allow scalar values for `$columns` parameter of `Query::select()` and `Query::addSelect()` methods (@Tigrov)
- Enh #806: Non-unique placeholder names inside `Expression::$params` will be replaced with unique names (@Tigrov)
- Enh #806: Build `Expression` instances inside `Expression::$params` when build a query using `QueryBuilder` (@Tigrov)
- Enh #766: Allow `ColumnInterface` as column type. (@Tigrov)
- Bug #828: Fix `float` type when use `AbstractCommand::getRawSql()` method (@Tigrov)
- New #752: Implement `ColumnSchemaInterface` classes according to the data type of database table columns
  for type casting performance (@Tigrov)
- Enh #829: Rename `batchInsert()` to `insertBatch()` in `DMLQueryBuilderInterface` and `CommandInterface`
  and change parameters from `$table, $columns, $rows` to `$table, $rows, $columns = []` (@Tigrov)
- Enh #834: Refactor `AbstractCommand::insertBatch()`, add `Quoter::getRawTableName()` to `QuoterInterface` (@Tigrov)
- Chg #836: Remove `AbstractDMLQueryBuilder::getTypecastValue()` method (@Tigrov)
- Chg #837: Remove `$table` parameter from `normalizeColumnNames()` and `getNormalizeColumnNames()` methods 
  of `AbstractDMLQueryBuilder` class (@Tigrov)
- Chg #838: Remove `SchemaInterface::TYPE_JSONB` constant (@Tigrov)
- Chg #839: Remove `TableSchemaInterface::compositeForeignKey()` method (@Tigrov)
- Chg #840: Remove parameter `$withColumn` from `QuoterInterface::getTableNameParts()` method (@Tigrov)
- Enh #840: Remove `Quoter::unquoteParts()` method (@Tigrov)
- Chg #841: Remove `$rawSql` parameter from `AbstractCommand::internalExecute()` method
  and `AbstractPdoCommand::internalExecute()` method (@Tigrov)
- Enh #842: Allow `ExpressionInterface` for `$alias` parameter of `QueryPartsInterface::withQuery()` method (@Tigrov)
- Enh #843: Remove `AbstractPdoCommand::logQuery()` method (@Tigrov)
- Chg #845: Remove `AbstractSchema::normalizeRowKeyCase()` method (@Tigrov)
- Chg #846: Remove `SchemaInterface::isReadQuery()` and `AbstractSchema::isReadQuery()` methods (@Tigrov)
- Chg #847: Remove `SchemaInterface::getRawTableName()` and `AbstractSchema::getRawTableName()` methods (@Tigrov)
- Enh #852: Add method chaining for column classes (@Tigrov)
- New #855: Add array and JSON overlaps conditions (@Tigrov)
- New #860: Add `bit` abstract type (@Tigrov)
- Enh #862: Refactor PHP type of `ColumnSchemaInterface` instances (@Tigrov)
- Enh #865: Raise minimum PHP version to `^8.1` with minor refactoring (@Tigrov, @vjik)
- Enh #798: Allow `QueryInterface::one()` and `QueryInterface::all()` to return objects (@darkdef, @Tigrov)
- Enh #872: Use `#[\SensitiveParameter]` attribute to mark sensitive parameters (@heap-s)
- New #864: Realize column factory (@Tigrov)
- Enh #875: Ignore "Packets out of order..." warnings in `AbstractPdoCommand::internalExecute()` method (@Tigrov)
- Enh #877: Separate column type constants (@Tigrov)
- Enh #878: Realize `ColumnBuilder` class (@Tigrov)
<<<<<<< HEAD
- New #773: Add parameters `$ifExists` and `$cascade` to `CommandInterface::dropTable()` and
 `DDLQueryBuilderInterface::dropTable()` methods (@vjik)
=======
- Enh #881: Refactor `ColumnSchemaInterface` and `AbstractColumnSchema` (@Tigrov)
- New #882: Move `ArrayColumnSchema` and `StructuredColumnSchema` classes from `db-pgsql` package (@Tigrov)
- New #883: Add `ColumnDefinitionBuilder` class and `QueryBuilderInterface::buildColumnDefinition()` method (@Tigrov)
- Enh #885: Refactor `AbstractDsn` class (@Tigrov)
- Chg #889: Update `AbstractDMLQueryBuilder::insertBatch()` method (@Tigrov)
- Enh #890: Add properties of `AbstractColumnSchema` class to constructor (@Tigrov)
>>>>>>> 42181e13

## 1.3.0 March 21, 2024

- Enh #778: Deprecate unnecessary argument `$rawSql` of `AbstractCommand::internalExecute()` (@Tigrov)
- Enh #779: Specify result type of `QueryInterface::all()`, `CommandInterface::queryAll()` and
  `DbArrayHelper::populate()` methods to `array[]` (@vjik)
- Enh #779: Specify populate closure type in `BatchQueryResultInterface` (@vjik)
- Enh #781: Skip calling `CommandInterface::getRawSql()` if no `logger` or `profiler` is set (@Tigrov)
- Enh #784: Specify result type of `ConstraintSchemaInterface::getTableIndexes()` method to `IndexConstraint[]` (@vjik)
- Enh #784: Remove unused code in `AbstractSchema::getTableIndexes()` (@vjik)
- Enh #785: Refactor `AbstractCommand::getRawSql()` (@Tigrov)
- Enh #786: Refactor `AbstractSchema::getDataType()` (@Tigrov)
- Enh #789: Remove unnecessary type casting to array in `AbstractDMLQueryBuilder::getTableUniqueColumnNames()` (@Tigrov)
- Enh #794: Add message type to log context (@darkdef)
- Enh #795: Allow to use `DMLQueryBuilderInterface::batchInsert()` method with empty columns (@Tigrov)
- Enh #801: Deprecate `AbstractSchema::normalizeRowKeyCase()` method (@Tigrov)
- Enh #801: Deprecate `SchemaInterface::getRawTableName()` and add `Quoter::getRawTableName()` method (@Tigrov)
- Enh #801: Deprecate `SchemaInterface::isReadQuery()` and add `DbStringHelper::isReadQuery()` method (@Tigrov)
- Enh #801: Remove unnecessary symbol `\\` from `rtrim()` function inside `DbStringHelper::baseName()` method (@Tigrov)
- Enh #802: Minor refactoring of `SchemaCache`, `AbstractPdoCommand` and `AbstractDDLQueryBuilder` (@Tigrov)
- Enh #809: Add psalm type for parameters to bind to the SQL statement (@vjik)
- Enh #810: Add more specific psalm type for `QueryFunctionsInterface::count()` result (@vjik)
- Bug #777: Fix `Query::count()` when it returns an incorrect value if the result is greater
  than `PHP_INT_MAX` (@Tigrov)
- Bug #785: Fix bug of `AbstractCommand::getRawSql()` when a param value is `Stringable` object (@Tigrov)
- Bug #788: Fix casting integer to string in `AbstractCommand::getRawSql()` (@Tigrov)
- Bug #801: Fix bug with `Quoter::$tablePrefix` when change `AbstractConnection::$tablePrefix` property (@Tigrov)

## 1.2.0 November 12, 2023

- Chg #755: Deprecate `TableSchemaInterface::compositeForeignKey()` (@Tigrov)
- Chg #765: Deprecate `SchemaInterface::TYPE_JSONB` (@Tigrov)
- Enh #746: Enhanced documentation of `batchInsert()` and `update()` methods of `DMLQueryBuilderInterface` interface (@Tigrov)
- Enh #756: Refactor `Quoter` (@Tigrov)
- Enh #770: Move methods from concrete `Command` class to `AbstractPdoCommand` class (@Tigrov)
- Bug #746: Typecast values in `AbstractDMLQueryBuilder::batchInsert()` if column names with table name and brackets (@Tigrov)
- Bug #746, #61: Typecast values in `AbstractDMLQueryBuilder::batchInsert()` if values with string keys (@Tigrov)
- Bug #751: Fix collected debug actions (@xepozz)
- Bug #756: Fix `Quoter::quoteTableName()` for sub-query with alias (@Tigrov)
- Bug #761: Quote aliases of CTE in `WITH` queries (@Tigrov)
- Bug #769, #61: Fix `AbstractDMLQueryBuilder::batchInsert()` for values as associative arrays (@Tigrov)

## 1.1.1 August 16, 2023

- New #617: Add debug collector for `yiisoft/yii-debug` (@xepozz)
- Enh #617, #733: Add specific psalm annotation of `$closure` parameter in `ConnectionInterface::transaction()` 
  method (@xepozz, @vjik)
- Bug #741: Fix `alterColumn()` method to accept `ColumnInterface::class` in argument `$type` (@terabytesoftw)

## 1.1.0 July 24, 2023

- Chg #722: Remove legacy array syntax for typecast. Use `Param` instead (@terabytesoftw)
- Chg #724: Typecast refactoring (@Tigrov)
- Chg #728: Refactor `AbstractSchema::getColumnPhpType()` (@Tigrov)

## 1.0.0 April 12, 2023

- Initial release.<|MERGE_RESOLUTION|>--- conflicted
+++ resolved
@@ -39,17 +39,14 @@
 - Enh #875: Ignore "Packets out of order..." warnings in `AbstractPdoCommand::internalExecute()` method (@Tigrov)
 - Enh #877: Separate column type constants (@Tigrov)
 - Enh #878: Realize `ColumnBuilder` class (@Tigrov)
-<<<<<<< HEAD
 - New #773: Add parameters `$ifExists` and `$cascade` to `CommandInterface::dropTable()` and
  `DDLQueryBuilderInterface::dropTable()` methods (@vjik)
-=======
 - Enh #881: Refactor `ColumnSchemaInterface` and `AbstractColumnSchema` (@Tigrov)
 - New #882: Move `ArrayColumnSchema` and `StructuredColumnSchema` classes from `db-pgsql` package (@Tigrov)
 - New #883: Add `ColumnDefinitionBuilder` class and `QueryBuilderInterface::buildColumnDefinition()` method (@Tigrov)
 - Enh #885: Refactor `AbstractDsn` class (@Tigrov)
 - Chg #889: Update `AbstractDMLQueryBuilder::insertBatch()` method (@Tigrov)
 - Enh #890: Add properties of `AbstractColumnSchema` class to constructor (@Tigrov)
->>>>>>> 42181e13
 
 ## 1.3.0 March 21, 2024
 
