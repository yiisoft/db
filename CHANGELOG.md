--- conflicted
+++ resolved
@@ -2,11 +2,8 @@
 
 ## 1.1.0 under development
 
-<<<<<<< HEAD
 - Enh #617: Add debug collector for yiisoft/yii-debug (@xepozz)
-=======
 - Chg #722: Remove legacy array syntax for typecast. Use `Param` instead (@terabytesoftw)
->>>>>>> 25c1e461
 
 ## 1.0.0 April 12, 2023
 
