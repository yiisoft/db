<?php

use yii\apidoc\models\ClassDoc;
use yii\apidoc\models\InterfaceDoc;
use yii\apidoc\models\TraitDoc;

/**
 * @var ClassDoc[]|InterfaceDoc[]|TraitDoc[] $types
 * @var yii\web\View $this
 */

?><h1>Class Reference</h1>

<table class="summaryTable docIndex">
	<colgroup>
		<col class="col-package" />
		<col class="col-class" />
		<col class="col-description" />
	</colgroup>
	<tr>
		<th>Class</th>
		<th>Description</th>
	</tr>
<?php
ksort($types);
<<<<<<< HEAD
foreach($types as $i => $class):
=======
foreach ($types as $i=>$class):
>>>>>>> 6ba60881
?>
	<tr>
		<td><?= $this->context->typeLink($class, $class->name) ?></td>
		<td><?= \yii\apidoc\helpers\ApiMarkdown::process($class->shortDescription, $class, true) ?></td>
	</tr>
<?php endforeach; ?>
</table><|MERGE_RESOLUTION|>--- conflicted
+++ resolved
@@ -23,11 +23,7 @@
 	</tr>
 <?php
 ksort($types);
-<<<<<<< HEAD
-foreach($types as $i => $class):
-=======
-foreach ($types as $i=>$class):
->>>>>>> 6ba60881
+foreach ($types as $i => $class):
 ?>
 	<tr>
 		<td><?= $this->context->typeLink($class, $class->name) ?></td>
