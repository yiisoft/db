--- conflicted
+++ resolved
@@ -48,7 +48,6 @@
  */
 class Nav extends Widget
 {
-<<<<<<< HEAD
     /**
      * @var array list of items in the nav widget. Each array element represents a single
      * menu item which can be either a string or an array with the following structure:
@@ -76,6 +75,10 @@
      */
     public $activateItems = true;
     /**
+     * @var boolean whether to activate parent menu items when one of the corresponding child menu items is active.
+     */
+    public $activateParents = false;
+    /**
      * @var string the route used to determine if a menu item is active or not.
      * If not set, it will use the route of the current request.
      * @see params
@@ -155,10 +158,6 @@
             $active = ArrayHelper::remove($item, 'active', false);
         } else {
             $active = $this->isItemActive($item);
-        }
-
-        if ($active) {
-            Html::addCssClass($options, 'active');
         }
 
         if ($items !== null) {
@@ -167,6 +166,9 @@
             Html::addCssClass($linkOptions, 'dropdown-toggle');
             $label .= ' ' . Html::tag('b', '', ['class' => 'caret']);
             if (is_array($items)) {
+                if ($this->activateItems) {
+                    $items = $this->isChildActive($items, $active);
+                }
                 $items = Dropdown::widget([
                     'items' => $items,
                     'encodeLabels' => $this->encodeLabels,
@@ -174,11 +176,33 @@
                     'view' => $this->getView(),
                 ]);
             }
+		}
+
+        if ($this->activateItems && $active) {
+            Html::addCssClass($options, 'active');
         }
 
         return Html::tag('li', Html::a($label, $url, $linkOptions) . $items, $options);
     }
 
+    /**
+     * Check to see if a child item is active optionally activating the parent.
+     * @param array $items @see items
+     * @param boolean $active should the parent be active too
+     * @return array @see items
+     */
+    protected function isChildActive($items, &$active)
+    {
+        foreach ($items as $i => $child) {
+            if (ArrayHelper::remove($items[$i], 'active', false) || $this->isItemActive($child)) {
+                Html::addCssClass($items[$i]['options'], 'active');
+                if ($this->activateParents) {
+                    $active = true;
+                }
+            }
+        }
+        return $items;
+    }
 
     /**
      * Checks whether a menu item is active.
@@ -214,195 +238,4 @@
 
         return false;
     }
-=======
-	/**
-	 * @var array list of items in the nav widget. Each array element represents a single
-	 * menu item which can be either a string or an array with the following structure:
-	 *
-	 * - label: string, required, the nav item label.
-	 * - url: optional, the item's URL. Defaults to "#".
-	 * - visible: boolean, optional, whether this menu item is visible. Defaults to true.
-	 * - linkOptions: array, optional, the HTML attributes of the item's link.
-	 * - options: array, optional, the HTML attributes of the item container (LI).
-	 * - active: boolean, optional, whether the item should be on active state or not.
-	 * - items: array|string, optional, the configuration array for creating a [[Dropdown]] widget,
-	 *   or a string representing the dropdown menu. Note that Bootstrap does not support sub-dropdown menus.
-	 *
-	 * If a menu item is a string, it will be rendered directly without HTML encoding.
-	 */
-	public $items = [];
-	/**
-	 * @var boolean whether the nav items labels should be HTML-encoded.
-	 */
-	public $encodeLabels = true;
-	/**
-	 * @var boolean whether to automatically activate items according to whether their route setting
-	 * matches the currently requested route.
-	 * @see isItemActive
-	 */
-	public $activateItems = true;
-	/**
-	 * @var boolean whether to activate parent menu items when one of the corresponding child menu items is active.
-	 */
-	public $activateParents = false;
-	/**
-	 * @var string the route used to determine if a menu item is active or not.
-	 * If not set, it will use the route of the current request.
-	 * @see params
-	 * @see isItemActive
-	 */
-	public $route;
-	/**
-	 * @var array the parameters used to determine if a menu item is active or not.
-	 * If not set, it will use `$_GET`.
-	 * @see route
-	 * @see isItemActive
-	 */
-	public $params;
-
-
-	/**
-	 * Initializes the widget.
-	 */
-	public function init()
-	{
-		parent::init();
-		if ($this->route === null && Yii::$app->controller !== null) {
-			$this->route = Yii::$app->controller->getRoute();
-		}
-		if ($this->params === null) {
-			$this->params = Yii::$app->request->getQueryParams();
-		}
-		Html::addCssClass($this->options, 'nav');
-	}
-
-	/**
-	 * Renders the widget.
-	 */
-	public function run()
-	{
-		echo $this->renderItems();
-		BootstrapAsset::register($this->getView());
-	}
-
-	/**
-	 * Renders widget items.
-	 */
-	public function renderItems()
-	{
-		$items = [];
-		foreach ($this->items as $i => $item) {
-			if (isset($item['visible']) && !$item['visible']) {
-				unset($items[$i]);
-				continue;
-			}
-			$items[] = $this->renderItem($item);
-		}
-
-		return Html::tag('ul', implode("\n", $items), $this->options);
-	}
-
-	/**
-	 * Renders a widget's item.
-	 * @param string|array $item the item to render.
-	 * @return string the rendering result.
-	 * @throws InvalidConfigException
-	 */
-	public function renderItem($item)
-	{
-		if (is_string($item)) {
-			return $item;
-		}
-		if (!isset($item['label'])) {
-			throw new InvalidConfigException("The 'label' option is required.");
-		}
-		$label = $this->encodeLabels ? Html::encode($item['label']) : $item['label'];
-		$options = ArrayHelper::getValue($item, 'options', []);
-		$items = ArrayHelper::getValue($item, 'items');
-		$url = ArrayHelper::getValue($item, 'url', '#');
-		$linkOptions = ArrayHelper::getValue($item, 'linkOptions', []);
-
-		if (isset($item['active'])) {
-			$active = ArrayHelper::remove($item, 'active', false);
-		} else {
-			$active = $this->isItemActive($item);
-		}
-
-		if ($items !== null) {
-			$linkOptions['data-toggle'] = 'dropdown';
-			Html::addCssClass($options, 'dropdown');
-			Html::addCssClass($linkOptions, 'dropdown-toggle');
-			$label .= ' ' . Html::tag('b', '', ['class' => 'caret']);
-			if (is_array($items)) {
-				if ($this->activateItems) {
-					$items = $this->isChildActive($items, $active);
-				}
-				$items = Dropdown::widget([
-					'items' => $items,
-					'encodeLabels' => $this->encodeLabels,
-					'clientOptions' => false,
-					'view' => $this->getView(),
-				]);
-			}
-		}
-		
-		if ($this->activateItems && $active) {
-			Html::addCssClass($options, 'active');
-		}
-		
-		return Html::tag('li', Html::a($label, $url, $linkOptions) . $items, $options);
-	}
-	
-	/**
-	 * Check to see if a child item is active optionally activating the parent.
-	 * @param array $items @see items
-	 * @param boolean $active should the parent be active too
-	 * @return array @see items
-	 */
-	protected function isChildActive($items, &$active)
-	{
-		foreach ($items as $i => $child) {
-			if (ArrayHelper::remove($items[$i], 'active', false) || $this->isItemActive($child)) {
-				Html::addCssClass($items[$i]['options'], 'active');
-				if ($this->activateParents) {
-					$active = true;
-				}
-			}
-		}
-		return $items;
-	}
-
-	/**
-	 * Checks whether a menu item is active.
-	 * This is done by checking if [[route]] and [[params]] match that specified in the `url` option of the menu item.
-	 * When the `url` option of a menu item is specified in terms of an array, its first element is treated
-	 * as the route for the item and the rest of the elements are the associated parameters.
-	 * Only when its route and parameters match [[route]] and [[params]], respectively, will a menu item
-	 * be considered active.
-	 * @param array $item the menu item to be checked
-	 * @return boolean whether the menu item is active
-	 */
-	protected function isItemActive($item)
-	{
-		if (isset($item['url']) && is_array($item['url']) && isset($item['url'][0])) {
-			$route = $item['url'][0];
-			if ($route[0] !== '/' && Yii::$app->controller) {
-				$route = Yii::$app->controller->module->getUniqueId() . '/' . $route;
-			}
-			if (ltrim($route, '/') !== $this->route) {
-				return false;
-			}
-			unset($item['url']['#']);
-			if (count($item['url']) > 1) {
-				foreach (array_splice($item['url'], 1) as $name => $value) {
-					if ($value !== null && (!isset($this->params[$name]) || $this->params[$name] != $value)) {
-						return false;
-					}
-				}
-			}
-			return true;
-		}
-		return false;
-	}
->>>>>>> 2e4f0840
 }