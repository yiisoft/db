<p align="center" style="text-align: center">
    <a href="https://github.com/yiisoft" target="_blank">
        <img src="https://yiisoft.github.io/docs/images/yii_logo.svg" height="100px" alt="Yii">
    </a>
    <h1 align="center">Yii Database</h1>
</p>

[![Latest Stable Version](https://poser.pugx.org/yiisoft/db/v)](https://packagist.org/packages/yiisoft/db)
[![Total Downloads](https://poser.pugx.org/yiisoft/db/downloads)](https://packagist.org/packages/yiisoft/db)
[![Build status](https://github.com/yiisoft/db/actions/workflows/build.yml/badge.svg?branch=master)](https://github.com/yiisoft/db/actions/workflows/build.yml?query=branch%3Amaster)
[![Code Coverage](https://codecov.io/gh/yiisoft/db/branch/master/graph/badge.svg)](https://codecov.io/gh/yiisoft/db)
[![Mutation testing badge](https://img.shields.io/endpoint?style=flat&url=https%3A%2F%2Fbadge-api.stryker-mutator.io%2Fgithub.com%2Fyiisoft%2Fdb%2Fmaster)](https://dashboard.stryker-mutator.io/reports/github.com/yiisoft/db/master)
[![Static analysis](https://github.com/yiisoft/db/actions/workflows/static.yml/badge.svg?branch=master)](https://github.com/yiisoft/db/actions/workflows/static.yml?query=branch%3Amaster)
[![type-coverage](https://shepherd.dev/github/yiisoft/db/coverage.svg)](https://shepherd.dev/github/yiisoft/db)
[![psalm-level](https://shepherd.dev/github/yiisoft/db/level.svg)](https://shepherd.dev/github/yiisoft/db)

Framework-agnostic database abstraction layer that provides a set of classes to connect and interact with various
database management systems (DBMS) using a unified API, including a powerful query builder.

Available database drivers:

- [Yii DB MSSQL](https://github.com/yiisoft/db-mssql)
- [Yii DB MySQL](https://github.com/yiisoft/db-mysql) (also supports MariaDB)
- [Yii DB Oracle](https://github.com/yiisoft/db-oracle)
- [Yii DB PostgreSQL](https://github.com/yiisoft/db-pgsql)
- [Yii DB SQLite](https://github.com/yiisoft/db-sqlite)

Optional packages that provide additional functionality:

- [Yii Active Record](https://github.com/yiisoft/active-record) provides an object-oriented interface for working with database tables, similar to ORM 
  frameworks such as Doctrine or Hibernate.
- [Yii DB Migration](https://github.com/yiisoft/db-migration) allows you to manage database schema using migrations.

## Requirements

- PHP 8.1 - 8.5.
- `pdo` PHP extension.

## Installation

The package could be installed with [Composer](https://getcomposer.org).

```shell
composer require yiisoft/db yiisoft/db-sqlite
```

> [!IMPORTANT]
> You must install `yiisoft/db` together with at least one database driver (e.g., `yiisoft/db-mysql`,
> `yiisoft/db-pgsql`, `yiisoft/db-sqlite`, etc.) to actually connect to a database.
>
> It also depends on [PSR-16: Common Interface for Caching Libraries](https://www.php-fig.org/psr/psr-16/) and requires
> the installation of [PSR-16 implementation](https://packagist.org/providers/psr/simple-cache-implementation).
> For example, [yiisoft/cache](https://github.com/yiisoft/cache) or one of the other
> [cache handlers](https://github.com/yiisoft/cache#cache-handlers).

## General Usage

To connect to a database, create an instance of the appropriate driver:

```php
<<<<<<< HEAD
$rows = $db->select(['id', 'email'])  
=======
use Yiisoft\Db\Sqlite\Connection;
use Yiisoft\Db\Sqlite\Driver;

/**
 * @var Psr\SimpleCache\CacheInterface $cache 
 */

// Creating a database connection
$db = new Connection(
    new Driver('sqlite:memory:'),
    new SchemaCache($cache),
);
```

You can then use the `$db` object to execute SQL queries, manage transactions, and perform other database operations.
Here are some examples:

```php
use Yiisoft\Db\Connection\ConnectionInterface;

/**
 * @var ConnectionInterface $db
 */

// Query builder
$rows = $db 
    ->select(['id', 'email'])  
>>>>>>> 7b7c33e9
    ->from('{{%user}}')  
    ->where(['last_name' => 'Smith'])  
    ->limit(10)  
    ->all();

// Insert
$db->createCommand()
    ->insert(
        '{{%user}}',
         [
            'email' => 'mike@example.com',
            'first_name' => 'Mike',
            'last_name' => 'Smith',
         ],
    )
    ->execute();

// Transaction
$db->transaction(
    static function (ConnectionInterface $db) {
        $db->createCommand()
            ->update('{{%user}}', ['status' => 'active'], ['id' => 1])
            ->execute();
        $db->createCommand()
            ->update('{{%profile}}', ['visibility' => 'public'], ['user_id' => 1])
            ->execute();
    }
)
```

## Documentation

- Guide: [English](docs/guide/en/README.md), [Português - Brasil](docs/guide/pt-BR/README.md)
- [Internals](docs/internals.md)

If you need help or have a question, the [Yii Forum](https://forum.yiiframework.com/c/yii-3-0/63) is a good place for that.
You may also check out other [Yii Community Resources](https://www.yiiframework.com/community).

## License

The Yii Database is free software. It is released under the terms of the BSD License.
Please see [`LICENSE`](./LICENSE.md) for more information.

Maintained by [Yii Software](https://www.yiiframework.com/).

## Support the project

[![Open Collective](https://img.shields.io/badge/Open%20Collective-sponsor-7eadf1?logo=open%20collective&logoColor=7eadf1&labelColor=555555)](https://opencollective.com/yiisoft)

## Follow updates

[![Official website](https://img.shields.io/badge/Powered_by-Yii_Framework-green.svg?style=flat)](https://www.yiiframework.com/)
[![Twitter](https://img.shields.io/badge/twitter-follow-1DA1F2?logo=twitter&logoColor=1DA1F2&labelColor=555555?style=flat)](https://twitter.com/yiiframework)
[![Telegram](https://img.shields.io/badge/telegram-join-1DA1F2?style=flat&logo=telegram)](https://t.me/yii3en)
[![Facebook](https://img.shields.io/badge/facebook-join-1DA1F2?style=flat&logo=facebook&logoColor=ffffff)](https://www.facebook.com/groups/yiitalk)
[![Slack](https://img.shields.io/badge/slack-join-1DA1F2?style=flat&logo=slack)](https://yiiframework.com/go/slack)<|MERGE_RESOLUTION|>--- conflicted
+++ resolved
@@ -58,9 +58,6 @@
 To connect to a database, create an instance of the appropriate driver:
 
 ```php
-<<<<<<< HEAD
-$rows = $db->select(['id', 'email'])  
-=======
 use Yiisoft\Db\Sqlite\Connection;
 use Yiisoft\Db\Sqlite\Driver;
 
@@ -88,7 +85,6 @@
 // Query builder
 $rows = $db 
     ->select(['id', 'email'])  
->>>>>>> 7b7c33e9
     ->from('{{%user}}')  
     ->where(['last_name' => 'Smith'])  
     ->limit(10)  
