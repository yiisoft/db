--- conflicted
+++ resolved
@@ -31,12 +31,6 @@
     ],
     "require": {
         "php": "8.1 - 8.4",
-<<<<<<< HEAD
-        "ext-ctype": "*",
-        "ext-json": "*",
-=======
-        "ext-mbstring": "*",
->>>>>>> 10451b5a
         "ext-pdo": "*",
         "psr/log": "^2.0|^3.0",
         "psr/simple-cache": "^2.0|^3.0"
