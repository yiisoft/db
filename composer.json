{
    "name": "yiisoft/db",
    "type": "library",
    "description": "Yii DataBase Library",
    "keywords": [
        "yii",
        "database"
    ],
    "homepage": "https://www.yiiframework.com/",
    "license": "BSD-3-Clause",
    "support": {
        "issues": "https://github.com/yiisoft/db/issues/issues?state=open",
        "forum": "https://www.yiiframework.com/forum/",
        "wiki": "https://www.yiiframework.com/wiki/",
        "irc": "irc://irc.freenode.net/yii",
        "chat": "https://t.me/yii3en",
        "source": "https://github.com/yiisoft/db"
    },
    "minimum-stability": "dev",
    "prefer-stable": true,
    "require": {
        "php": "^8.0",
        "ext-json": "*",
        "ext-mbstring": "*",
        "ext-pdo": "*",
        "psr/log": "^2.0|^3.0",
        "yiisoft/arrays": "^2.0",
        "yiisoft/cache": "^1.0",
<<<<<<< HEAD
        "yiisoft/data": "3.0.x-dev",
        "yiisoft/log": "^2.0",
=======
        "yiisoft/log": "^1.0",
>>>>>>> 84bb9dc7
        "yiisoft/profiler": "^1.0",
        "yiisoft/strings": "^2.0"
    },
    "require-dev": {
        "phpunit/phpunit": "^9.5",
        "roave/infection-static-analysis-plugin": "^1.16",
        "spatie/phpunit-watcher": "^1.23",
        "vimeo/psalm": "^4.18",
        "yiisoft/aliases": "^1.1|^2.0",
        "yiisoft/di": "^1.0",
        "yiisoft/event-dispatcher": "^1.0",
        "yiisoft/json": "^1.0"
    },
    "autoload": {
        "psr-4": {
            "Yiisoft\\Db\\": "src"
        }
    },
    "autoload-dev": {
        "psr-4": {
            "Yiisoft\\Db\\Tests\\": "tests",
            "Yiisoft\\ActiveRecord\\Tests\\": "vendor/yiisoft/active-record/tests",
            "Yiisoft\\Db\\Mssql\\Tests\\": "vendor/yiisoft/db-mssql/tests",
            "Yiisoft\\Db\\Mysql\\Tests\\": "vendor/yiisoft/db-mysql/tests",
            "Yiisoft\\Db\\Oracle\\Tests\\": "vendor/yiisoft/db-oracle/tests",
            "Yiisoft\\Db\\Pgsql\\Tests\\": "vendor/yiisoft/db-pgsql/tests",
            "Yiisoft\\Db\\Sqlite\\Tests\\": "vendor/yiisoft/db-sqlite/tests"
        }
    },
    "extra": {
        "branch-alias": {
            "dev-master": "3.0.x-dev"
        }
    },
    "config": {
        "sort-packages": true,
        "allow-plugins": {
            "infection/extension-installer": true,
            "composer/package-versions-deprecated": true
        }
    },
    "scripts": {
        "test": "phpunit --testdox --no-interaction",
        "test-watch": "phpunit-watcher watch"
    }
}<|MERGE_RESOLUTION|>--- conflicted
+++ resolved
@@ -23,15 +23,10 @@
         "ext-json": "*",
         "ext-mbstring": "*",
         "ext-pdo": "*",
-        "psr/log": "^2.0|^3.0",
+        "psr/log": "^1.1",
         "yiisoft/arrays": "^2.0",
         "yiisoft/cache": "^1.0",
-<<<<<<< HEAD
-        "yiisoft/data": "3.0.x-dev",
-        "yiisoft/log": "^2.0",
-=======
         "yiisoft/log": "^1.0",
->>>>>>> 84bb9dc7
         "yiisoft/profiler": "^1.0",
         "yiisoft/strings": "^2.0"
     },
